--- conflicted
+++ resolved
@@ -1,10 +1,7 @@
 import { generateObject, generateText, streamText } from 'ai';
 import { log } from '../../scripts/init.js';
 import { createTrace, isEnabled } from '../observability/langfuse-tracer.js';
-<<<<<<< HEAD
-=======
 import { StreamTraceWrapper } from '../observability/stream-trace-wrapper.js';
->>>>>>> 64e20fb0
 
 /**
  * Base class for all AI providers
@@ -501,7 +498,6 @@
 
 		log(
 			'debug',
-<<<<<<< HEAD
 			`${this.name} Langfuse instrumentation enabled - wrapping generateText method`
 		);
 
@@ -509,14 +505,6 @@
 		this._originalGenerateText = this.generateText.bind(this);
 
 		// Replace generateText with instrumented version
-		this.generateText = this._instrumentedGenerateText.bind(this);
-
-=======
-			`${this.name} Langfuse instrumentation enabled - wrapping AI methods`
-		);
-
-		// Store reference to original generateText method and replace with instrumented version
-		this._originalGenerateText = this.generateText.bind(this);
 		this.generateText = this._instrumentedGenerateText.bind(this);
 
 		// Store reference to original streamText method and replace with instrumented version
@@ -525,17 +513,12 @@
 			this.streamText = this._instrumentedStreamText.bind(this);
 		}
 
->>>>>>> 64e20fb0
 		// Set flag to indicate instrumentation is active
 		this._instrumentationEnabled = true;
 
 		log(
 			'debug',
-<<<<<<< HEAD
 			`${this.name} generateText method successfully wrapped with Langfuse instrumentation`
-=======
-			`${this.name} AI methods successfully wrapped with Langfuse instrumentation`
->>>>>>> 64e20fb0
 		);
 	}
 }