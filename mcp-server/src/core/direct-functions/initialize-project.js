--- conflicted
+++ resolved
@@ -5,12 +5,9 @@
 	enableSilentMode
 	// isSilentMode // Not used directly here
 } from '../../../../scripts/modules/utils.js';
-<<<<<<< HEAD
-=======
 import os from 'os'; // Import os module for home directory check
 import { RULE_PROFILES } from '../../../../src/constants/profiles.js';
 import { convertAllRulesToProfileRules } from '../../../../src/utils/rule-transformer.js';
->>>>>>> ef1deec9
 
 /**
  * Direct function wrapper for initializing a project.
