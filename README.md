--- conflicted
+++ resolved
@@ -137,10 +137,7 @@
 ```
 
 For example, to use Claude Code (no API key required):
-<<<<<<< HEAD
-
-=======
->>>>>>> ef1deec9
+
 ```txt
 Change the main model to claude-code/sonnet
 ```
@@ -238,7 +235,6 @@
 task-master rules add windsurf,roo,vscode
 ```
 
-<<<<<<< HEAD
 ## Git Worktrees Support
 
 Task Master includes experimental support for Git worktrees, allowing you to work on multiple tasks in parallel using isolated development environments.
@@ -325,8 +321,6 @@
 - **Branch Protection**: Separate `--remove-branch` flag required to delete branches
 - **Feature Flag**: Worktree commands only work when explicitly enabled in configuration
 
-=======
->>>>>>> ef1deec9
 ## Claude Code Support
 
 Task Master now supports Claude models through the Claude Code CLI, which requires no API key:
