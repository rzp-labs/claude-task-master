--- conflicted
+++ resolved
@@ -85,14 +85,6 @@
 # NPMRC
 .npmrc
 
-<<<<<<< HEAD
-# Worktrees
-worktrees/
-
-.taskmaster/state.json
-=======
-# Added by Task Master AI
-# Editor directories and files
 .idea
 .vscode
 *.suo
@@ -100,4 +92,7 @@
 *.njsproj
 *.sln
 *.sw?
->>>>>>> ef1deec9
+# Worktrees
+
+worktrees/
+.taskmaster/state.json