/**
 * Task Master
 * Copyright (c) 2025 Eyal Toledano, Ralph Khreish
 *
 * This software is licensed under the MIT License with Commons Clause.
 * You may use this software for any purpose, including commercial applications,
 * and modify and redistribute it freely, subject to the following restrictions:
 *
 * 1. You may not sell this software or offer it as a service.
 * 2. The origin of this software must not be misrepresented.
 * 3. Altered source versions must be plainly marked as such.
 *
 * For the full license text, see the LICENSE file in the root directory.
 */

import { execSync } from 'child_process';
import fs from 'fs';
import path from 'path';
import { dirname } from 'path';
import readline from 'readline';
import { fileURLToPath } from 'url';
import boxen from 'boxen';
import chalk from 'chalk';
import figlet from 'figlet';
import gradient from 'gradient-string';
<<<<<<< HEAD
=======
import { isSilentMode } from './modules/utils.js';
import { insideGitWorkTree } from './modules/utils/git-utils.js';
import { manageGitignoreFile } from '../src/utils/manage-gitignore.js';
import { RULE_PROFILES } from '../src/constants/profiles.js';
import {
	convertAllRulesToProfileRules,
	getRulesProfile
} from '../src/utils/rule-transformer.js';

import { execSync } from 'child_process';
>>>>>>> ef1deec9
import {
	ENV_EXAMPLE_FILE,
	EXAMPLE_PRD_FILE,
	GITIGNORE_FILE,
	TASKMASTER_CONFIG_FILE,
	TASKMASTER_DIR,
	TASKMASTER_DOCS_DIR,
	TASKMASTER_REPORTS_DIR,
	TASKMASTER_STATE_FILE,
	TASKMASTER_TASKS_DIR,
	TASKMASTER_TEMPLATES_DIR
} from '../src/constants/paths.js';
import { convertAllCursorRulesToRooRules } from './modules/rule-transformer.js';
import { isSilentMode } from './modules/utils.js';

const __filename = fileURLToPath(import.meta.url);
const __dirname = dirname(__filename);

// Define log levels
const LOG_LEVELS = {
	debug: 0,
	info: 1,
	warn: 2,
	error: 3,
	success: 4
};

// Determine log level from environment variable or default to 'info'
const LOG_LEVEL = process.env.TASKMASTER_LOG_LEVEL
	? LOG_LEVELS[process.env.TASKMASTER_LOG_LEVEL.toLowerCase()]
	: LOG_LEVELS.info; // Default to info

// Create a color gradient for the banner
const coolGradient = gradient(['#00b4d8', '#0077b6', '#03045e']);
const warmGradient = gradient(['#fb8b24', '#e36414', '#9a031e']);

// Display a fancy banner
function displayBanner() {
	if (isSilentMode()) return;

	console.clear();
	const bannerText = figlet.textSync('Task Master AI', {
		font: 'Standard',
		horizontalLayout: 'default',
		verticalLayout: 'default'
	});

	console.log(coolGradient(bannerText));

	// Add creator credit line below the banner
	console.log(
		chalk.dim('by ') + chalk.cyan.underline('https://x.com/eyaltoledano')
	);

	console.log(
		boxen(chalk.white(`${chalk.bold('Initializing')} your new project`), {
			padding: 1,
			margin: { top: 0, bottom: 1 },
			borderStyle: 'round',
			borderColor: 'cyan'
		})
	);
}

// Logging function with icons and colors
function log(level, ...args) {
	const icons = {
		debug: chalk.gray('🔍'),
		info: chalk.blue('ℹ️'),
		warn: chalk.yellow('⚠️'),
		error: chalk.red('❌'),
		success: chalk.green('✅')
	};

	if (LOG_LEVELS[level] >= LOG_LEVEL) {
		const icon = icons[level] || '';

		// Only output to console if not in silent mode
		if (!isSilentMode()) {
			if (level === 'error') {
				console.error(icon, chalk.red(...args));
			} else if (level === 'warn') {
				console.warn(icon, chalk.yellow(...args));
			} else if (level === 'success') {
				console.log(icon, chalk.green(...args));
			} else if (level === 'info') {
				console.log(icon, chalk.blue(...args));
			} else {
				console.log(icon, ...args);
			}
		}
	}

	// Write to debug log if DEBUG=true
	if (process.env.DEBUG === 'true') {
		const logMessage = `[${level.toUpperCase()}] ${args.join(' ')}\n`;
		fs.appendFileSync('init-debug.log', logMessage);
	}
}

// Function to create directory if it doesn't exist
function ensureDirectoryExists(dirPath) {
	if (!fs.existsSync(dirPath)) {
		fs.mkdirSync(dirPath, { recursive: true });
		log('info', `Created directory: ${dirPath}`);
	}
}

// Function to add shell aliases to the user's shell configuration
function addShellAliases() {
	const homeDir = process.env.HOME || process.env.USERPROFILE;
	let shellConfigFile;

	// Determine which shell config file to use
	if (process.env.SHELL?.includes('zsh')) {
		shellConfigFile = path.join(homeDir, '.zshrc');
	} else if (process.env.SHELL?.includes('bash')) {
		shellConfigFile = path.join(homeDir, '.bashrc');
	} else {
		log('warn', 'Could not determine shell type. Aliases not added.');
		return false;
	}

	try {
		// Check if file exists
		if (!fs.existsSync(shellConfigFile)) {
			log(
				'warn',
				`Shell config file ${shellConfigFile} not found. Aliases not added.`
			);
			return false;
		}

		// Check if aliases already exist
		const configContent = fs.readFileSync(shellConfigFile, 'utf8');
		if (configContent.includes("alias tm='task-master'")) {
			log('info', 'Task Master aliases already exist in shell config.');
			return true;
		}

		// Add aliases to the shell config file
		const aliasBlock = `
# Task Master aliases added on ${new Date().toLocaleDateString()}
alias tm='task-master'
alias taskmaster='task-master'
`;

		fs.appendFileSync(shellConfigFile, aliasBlock);
		log('success', `Added Task Master aliases to ${shellConfigFile}`);
		log(
			'info',
			`To use the aliases in your current terminal, run: source ${shellConfigFile}`
		);

		return true;
	} catch (error) {
		log('error', `Failed to add aliases: ${error.message}`);
		return false;
	}
}

// Function to create initial state.json file for tag management
function createInitialStateFile(targetDir) {
	const stateFilePath = path.join(targetDir, TASKMASTER_STATE_FILE);

	// Check if state.json already exists
	if (fs.existsSync(stateFilePath)) {
		log('info', 'State file already exists, preserving current configuration');
		return;
	}

	// Create initial state configuration
	const initialState = {
		currentTag: 'master',
		lastSwitched: new Date().toISOString(),
		branchTagMapping: {},
		migrationNoticeShown: false
	};

	try {
		fs.writeFileSync(stateFilePath, JSON.stringify(initialState, null, 2));
		log('success', `Created initial state file: ${stateFilePath}`);
		log('info', 'Default tag set to "master" for task organization');
	} catch (error) {
		log('error', `Failed to create state file: ${error.message}`);
	}
}

// Function to copy a file from the package to the target directory
function copyTemplateFile(templateName, targetPath, replacements = {}) {
	// Get the file content from the appropriate source directory
	let sourcePath;

	// Map template names to their actual source paths
	switch (templateName) {
		// case 'scripts_README.md':
		// 	sourcePath = path.join(__dirname, '..', 'assets', 'scripts_README.md');
		// 	break;
		// case 'README-task-master.md':
		// 	sourcePath = path.join(__dirname, '..', 'README-task-master.md');
		// 	break;
		default:
			// For other files like env.example, gitignore, etc. that don't have direct equivalents
			sourcePath = path.join(__dirname, '..', 'assets', templateName);
	}

	// Check if the source file exists
	if (!fs.existsSync(sourcePath)) {
		// Fall back to templates directory for files that might not have been moved yet
		sourcePath = path.join(__dirname, '..', 'assets', templateName);
		if (!fs.existsSync(sourcePath)) {
			log('error', `Source file not found: ${sourcePath}`);
			return;
		}
	}

	let content = fs.readFileSync(sourcePath, 'utf8');

	// Replace placeholders with actual values
	Object.entries(replacements).forEach(([key, value]) => {
		const regex = new RegExp(`\\{\\{${key}\\}\\}`, 'g');
		content = content.replace(regex, value);
	});

	// Handle special files that should be merged instead of overwritten
	if (fs.existsSync(targetPath)) {
		const filename = path.basename(targetPath);

		// Handle .gitignore - append lines that don't exist
		if (filename === '.gitignore') {
			log('info', `${targetPath} already exists, merging content...`);
			const existingContent = fs.readFileSync(targetPath, 'utf8');
			const existingLines = new Set(
				existingContent.split('\n').map((line) => line.trim())
			);
			const newLines = content
				.split('\n')
				.filter((line) => !existingLines.has(line.trim()));

			if (newLines.length > 0) {
				// Add a comment to separate the original content from our additions
				const updatedContent = `${existingContent.trim()}\n\n# Added by Task Master AI\n${newLines.join('\n')}`;
				fs.writeFileSync(targetPath, updatedContent);
				log('success', `Updated ${targetPath} with additional entries`);
			} else {
				log('info', `No new content to add to ${targetPath}`);
			}
			return;
		}

		// Handle README.md - offer to preserve or create a different file
		if (filename === 'README-task-master.md') {
			log('info', `${targetPath} already exists`);
			// Create a separate README file specifically for this project
			const taskMasterReadmePath = path.join(
				path.dirname(targetPath),
				'README-task-master.md'
			);
			fs.writeFileSync(taskMasterReadmePath, content);
			log(
				'success',
				`Created ${taskMasterReadmePath} (preserved original README-task-master.md)`
			);
			return;
		}

		// For other files, warn and prompt before overwriting
		log('warn', `${targetPath} already exists, skipping.`);
		return;
	}

	// If the file doesn't exist, create it normally
	fs.writeFileSync(targetPath, content);
	log('info', `Created file: ${targetPath}`);
}

// Main function to initialize a new project
async function initializeProject(options = {}) {
	// Receives options as argument
	// Only display banner if not in silent mode
	if (!isSilentMode()) {
		displayBanner();
	}

	// Debug logging only if not in silent mode
	// if (!isSilentMode()) {
	// 	console.log('===== DEBUG: INITIALIZE PROJECT OPTIONS RECEIVED =====');
	// 	console.log('Full options object:', JSON.stringify(options));
	// 	console.log('options.yes:', options.yes);
	// 	console.log('==================================================');
	// }

	// Handle boolean aliases flags
	if (options.aliases === true) {
		options.addAliases = true; // --aliases flag provided
	} else if (options.aliases === false) {
		options.addAliases = false; // --no-aliases flag provided
	}
	// If options.aliases and options.noAliases are undefined, we'll prompt for it

	// Handle boolean git flags
	if (options.git === true) {
		options.initGit = true; // --git flag provided
	} else if (options.git === false) {
		options.initGit = false; // --no-git flag provided
	}
	// If options.git and options.noGit are undefined, we'll prompt for it

	// Handle boolean gitTasks flags
	if (options.gitTasks === true) {
		options.storeTasksInGit = true; // --git-tasks flag provided
	} else if (options.gitTasks === false) {
		options.storeTasksInGit = false; // --no-git-tasks flag provided
	}
	// If options.gitTasks and options.noGitTasks are undefined, we'll prompt for it

	const skipPrompts = options.yes || (options.name && options.description);

	// if (!isSilentMode()) {
	// 	console.log('Skip prompts determined:', skipPrompts);
	// }

	let selectedRuleProfiles;
	if (options.rulesExplicitlyProvided) {
		// If --rules flag was used, always respect it.
		log(
			'info',
			`Using rule profiles provided via command line: ${options.rules.join(', ')}`
		);
		selectedRuleProfiles = options.rules;
	} else if (skipPrompts) {
		// If non-interactive (e.g., --yes) and no rules specified, default to ALL.
		log(
			'info',
			`No rules specified in non-interactive mode, defaulting to all profiles.`
		);
		selectedRuleProfiles = RULE_PROFILES;
	} else {
		// If interactive and no rules specified, default to NONE.
		// The 'rules --setup' wizard will handle selection.
		log(
			'info',
			'No rules specified; interactive setup will be launched to select profiles.'
		);
		selectedRuleProfiles = [];
	}

	if (skipPrompts) {
		if (!isSilentMode()) {
			console.log('SKIPPING PROMPTS - Using defaults or provided values');
		}

		// Use provided options or defaults
		const projectName = options.name || 'task-master-project';
		const projectDescription =
			options.description || 'A project managed with Task Master AI';
		const projectVersion = options.version || '0.1.0';
		const authorName = options.author || 'Vibe coder';
		const dryRun = options.dryRun || false;
		const addAliases =
			options.addAliases !== undefined ? options.addAliases : true; // Default to true if not specified
		const initGit = options.initGit !== undefined ? options.initGit : true; // Default to true if not specified
		const storeTasksInGit =
			options.storeTasksInGit !== undefined ? options.storeTasksInGit : true; // Default to true if not specified

		if (dryRun) {
			log('info', 'DRY RUN MODE: No files will be modified');
			log('info', 'Would initialize Task Master project');
			log('info', 'Would create/update necessary project files');

			// Show flag-specific behavior
			log(
				'info',
				`${addAliases ? 'Would add shell aliases (tm, taskmaster)' : 'Would skip shell aliases'}`
			);
			log(
				'info',
				`${initGit ? 'Would initialize Git repository' : 'Would skip Git initialization'}`
			);
			log(
				'info',
				`${storeTasksInGit ? 'Would store tasks in Git' : 'Would exclude tasks from Git'}`
			);

			return {
				dryRun: true
			};
		}

		createProjectStructure(
			addAliases,
			initGit,
			storeTasksInGit,
			dryRun,
			options,
			selectedRuleProfiles
		);
	} else {
		// Interactive logic
		log('info', 'Required options not provided, proceeding with prompts.');

		try {
			const rl = readline.createInterface({
				input: process.stdin,
				output: process.stdout
			});
			// Prompt for shell aliases (skip if --aliases or --no-aliases flag was provided)
			let addAliasesPrompted = true; // Default to true
			if (options.addAliases !== undefined) {
				addAliasesPrompted = options.addAliases; // Use flag value if provided
			} else {
				const addAliasesInput = await promptQuestion(
					rl,
					chalk.cyan(
						'Add shell aliases for task-master? This lets you type "tm" instead of "task-master" (Y/n): '
					)
				);
				addAliasesPrompted = addAliasesInput.trim().toLowerCase() !== 'n';
			}

			// Prompt for Git initialization (skip if --git or --no-git flag was provided)
			let initGitPrompted = true; // Default to true
			if (options.initGit !== undefined) {
				initGitPrompted = options.initGit; // Use flag value if provided
			} else {
				const gitInitInput = await promptQuestion(
					rl,
					chalk.cyan('Initialize a Git repository in project root? (Y/n): ')
				);
				initGitPrompted = gitInitInput.trim().toLowerCase() !== 'n';
			}

			// Prompt for Git tasks storage (skip if --git-tasks or --no-git-tasks flag was provided)
			let storeGitPrompted = true; // Default to true
			if (options.storeTasksInGit !== undefined) {
				storeGitPrompted = options.storeTasksInGit; // Use flag value if provided
			} else {
				const gitTasksInput = await promptQuestion(
					rl,
					chalk.cyan(
						'Store tasks in Git (tasks.json and tasks/ directory)? (Y/n): '
					)
				);
				storeGitPrompted = gitTasksInput.trim().toLowerCase() !== 'n';
			}

			// Confirm settings...
			console.log('\nTask Master Project settings:');
			console.log(
				chalk.blue(
					'Add shell aliases (so you can use "tm" instead of "task-master"):'
				),
				chalk.white(addAliasesPrompted ? 'Yes' : 'No')
			);
			console.log(
				chalk.blue('Initialize Git repository in project root:'),
				chalk.white(initGitPrompted ? 'Yes' : 'No')
			);
			console.log(
				chalk.blue('Store tasks in Git (tasks.json and tasks/ directory):'),
				chalk.white(storeGitPrompted ? 'Yes' : 'No')
			);

			const confirmInput = await promptQuestion(
				rl,
				chalk.yellow('\nDo you want to continue with these settings? (Y/n): ')
			);
			const shouldContinue = confirmInput.trim().toLowerCase() !== 'n';

			if (!shouldContinue) {
				rl.close();
				log('info', 'Project initialization cancelled by user');
				process.exit(0);
				return;
			}

			// Only run interactive rules if rules flag not provided via command line
			if (options.rulesExplicitlyProvided) {
				log(
					'info',
					`Using rule profiles provided via command line: ${selectedRuleProfiles.join(', ')}`
				);
			}

			const dryRun = options.dryRun || false;

			if (dryRun) {
				log('info', 'DRY RUN MODE: No files will be modified');
				log('info', 'Would initialize Task Master project');
				log('info', 'Would create/update necessary project files');

				// Show flag-specific behavior
				log(
					'info',
					`${addAliasesPrompted ? 'Would add shell aliases (tm, taskmaster)' : 'Would skip shell aliases'}`
				);
				log(
					'info',
					`${initGitPrompted ? 'Would initialize Git repository' : 'Would skip Git initialization'}`
				);
				log(
					'info',
					`${storeGitPrompted ? 'Would store tasks in Git' : 'Would exclude tasks from Git'}`
				);

				return {
					dryRun: true
				};
			}

			// Create structure using only necessary values
			createProjectStructure(
				addAliasesPrompted,
				initGitPrompted,
				storeGitPrompted,
				dryRun,
				options,
				selectedRuleProfiles
			);
			rl.close();
		} catch (error) {
			if (rl) {
				rl.close();
			}
			log('error', `Error during initialization process: ${error.message}`);
			process.exit(1);
		}
	}
}

// Helper function to promisify readline question
function promptQuestion(rl, question) {
	return new Promise((resolve) => {
		rl.question(question, (answer) => {
			resolve(answer);
		});
	});
}

// Function to create the project structure
function createProjectStructure(
	addAliases,
	initGit,
	storeTasksInGit,
	dryRun,
	options,
	selectedRuleProfiles = RULE_PROFILES
) {
	const targetDir = process.cwd();
	log('info', `Initializing project in ${targetDir}`);

	// Create NEW .taskmaster directory structure (using constants)
	ensureDirectoryExists(path.join(targetDir, TASKMASTER_DIR));
	ensureDirectoryExists(path.join(targetDir, TASKMASTER_TASKS_DIR));
	ensureDirectoryExists(path.join(targetDir, TASKMASTER_DOCS_DIR));
	ensureDirectoryExists(path.join(targetDir, TASKMASTER_REPORTS_DIR));
	ensureDirectoryExists(path.join(targetDir, TASKMASTER_TEMPLATES_DIR));

	// Create initial state.json file for tag management
	createInitialStateFile(targetDir);

	// Copy template files with replacements
	const replacements = {
		year: new Date().getFullYear()
	};

	// Helper function to create rule profiles
	function _processSingleProfile(profileName) {
		const profile = getRulesProfile(profileName);
		if (profile) {
			convertAllRulesToProfileRules(targetDir, profile);
			// Also triggers MCP config setup (if applicable)
		} else {
			log('warn', `Unknown rule profile: ${profileName}`);
		}
	}

	// Copy .env.example
	copyTemplateFile(
		'env.example',
		path.join(targetDir, ENV_EXAMPLE_FILE),
		replacements
	);

	// Copy config.json with project name to NEW location
	copyTemplateFile(
		'config.json',
		path.join(targetDir, TASKMASTER_CONFIG_FILE),
		{
			...replacements
		}
	);

	// Copy .gitignore with GitTasks preference
	try {
		const gitignoreTemplatePath = path.join(
			__dirname,
			'..',
			'assets',
			'gitignore'
		);
		const templateContent = fs.readFileSync(gitignoreTemplatePath, 'utf8');
		manageGitignoreFile(
			path.join(targetDir, GITIGNORE_FILE),
			templateContent,
			storeTasksInGit,
			log
		);
	} catch (error) {
		log('error', `Failed to create .gitignore: ${error.message}`);
	}

	// Copy example_prd.txt to NEW location
	copyTemplateFile('example_prd.txt', path.join(targetDir, EXAMPLE_PRD_FILE));

	// Initialize git repository if git is available
	try {
		if (initGit === false) {
			log('info', 'Git initialization skipped due to --no-git flag.');
		} else if (initGit === true) {
			if (insideGitWorkTree()) {
				log(
					'info',
					'Existing Git repository detected – skipping git init despite --git flag.'
				);
			} else {
				log('info', 'Initializing Git repository due to --git flag...');
				execSync('git init', { cwd: targetDir, stdio: 'ignore' });
				log('success', 'Git repository initialized');
			}
		} else {
			// Default behavior when no flag is provided (from interactive prompt)
			if (insideGitWorkTree()) {
				log('info', 'Existing Git repository detected – skipping git init.');
			} else {
				log(
					'info',
					'No Git repository detected. Initializing one in project root...'
				);
				execSync('git init', { cwd: targetDir, stdio: 'ignore' });
				log('success', 'Git repository initialized');
			}
		}
	} catch (error) {
		log('warn', 'Git not available, skipping repository initialization');
	}

	// Only run the manual transformer if rules were provided via flags.
	// The interactive `rules --setup` wizard handles its own installation.
	if (options.rulesExplicitlyProvided || options.yes) {
		log('info', 'Generating profile rules from command-line flags...');
		for (const profileName of selectedRuleProfiles) {
			_processSingleProfile(profileName);
		}
	}

	// Add shell aliases if requested
	if (addAliases) {
		addShellAliases();
	}

	// Run npm install automatically
	const npmInstallOptions = {
		cwd: targetDir,
		// Default to inherit for interactive CLI, change if silent
		stdio: 'inherit'
	};

	if (isSilentMode()) {
		// If silent (MCP mode), suppress npm install output
		npmInstallOptions.stdio = 'ignore';
		log('info', 'Running npm install silently...'); // Log our own message
	} else {
		// Interactive mode, show the boxen message
		console.log(
			boxen(chalk.cyan('Installing dependencies...'), {
				padding: 0.5,
				margin: 0.5,
				borderStyle: 'round',
				borderColor: 'blue'
			})
		);
	}

	// === Add Rule Profiles Setup Step ===
	if (
		!isSilentMode() &&
		!dryRun &&
		!options?.yes &&
		!options.rulesExplicitlyProvided
	) {
		console.log(
			boxen(chalk.cyan('Configuring Rule Profiles...'), {
				padding: 0.5,
				margin: { top: 1, bottom: 0.5 },
				borderStyle: 'round',
				borderColor: 'blue'
			})
		);
		log(
			'info',
			'Running interactive rules setup. Please select which rule profiles to include.'
		);
		try {
			// Correct command confirmed by you.
			execSync('npx task-master rules --setup', {
				stdio: 'inherit',
				cwd: targetDir
			});
			log('success', 'Rule profiles configured.');
		} catch (error) {
			log('error', 'Failed to configure rule profiles:', error.message);
			log('warn', 'You may need to run "task-master rules --setup" manually.');
		}
	} else if (isSilentMode() || dryRun || options?.yes) {
		// This branch can log why setup was skipped, similar to the model setup logic.
		if (options.rulesExplicitlyProvided) {
			log(
				'info',
				'Skipping interactive rules setup because --rules flag was used.'
			);
		} else {
			log('info', 'Skipping interactive rules setup in non-interactive mode.');
		}
	}
	// =====================================

	// === Add Model Configuration Step ===
	if (!isSilentMode() && !dryRun && !options?.yes) {
		console.log(
			boxen(chalk.cyan('Configuring AI Models...'), {
				padding: 0.5,
				margin: { top: 1, bottom: 0.5 },
				borderStyle: 'round',
				borderColor: 'blue'
			})
		);
		log(
			'info',
			'Running interactive model setup. Please select your preferred AI models.'
		);
		try {
			execSync('npx task-master models --setup', {
				stdio: 'inherit',
				cwd: targetDir
			});
			log('success', 'AI Models configured.');
		} catch (error) {
			log('error', 'Failed to configure AI models:', error.message);
			log('warn', 'You may need to run "task-master models --setup" manually.');
		}
	} else if (isSilentMode() && !dryRun) {
		log('info', 'Skipping interactive model setup in silent (MCP) mode.');
		log(
			'warn',
			'Please configure AI models using "task-master models --set-..." or the "models" MCP tool.'
		);
	} else if (dryRun) {
		log('info', 'DRY RUN: Skipping interactive model setup.');
	} else if (options?.yes) {
		log('info', 'Skipping interactive model setup due to --yes flag.');
		log(
			'info',
			'Default AI models will be used. You can configure different models later using "task-master models --setup" or "task-master models --set-..." commands.'
		);
	}
	// ====================================

	// Add shell aliases if requested
	if (addAliases && !dryRun) {
		log('info', 'Adding shell aliases...');
		const aliasResult = addShellAliases();
		if (aliasResult) {
			log('success', 'Shell aliases added successfully');
		}
	} else if (addAliases && dryRun) {
		log('info', 'DRY RUN: Would add shell aliases (tm, taskmaster)');
	}

	// Display success message
	if (!isSilentMode()) {
		console.log(
			boxen(
				`${warmGradient.multiline(
					figlet.textSync('Success!', { font: 'Standard' })
				)}\n${chalk.green('Project initialized successfully!')}`,
				{
					padding: 1,
					margin: 1,
					borderStyle: 'double',
					borderColor: 'green'
				}
			)
		);
	}

	// Display next steps in a nice box
	if (!isSilentMode()) {
		console.log(
			boxen(
				`${chalk.cyan.bold('Things you should do next:')}\n\n${chalk.white('1. ')}${chalk.yellow(
					'Configure AI models (if needed) and add API keys to `.env`'
				)}\n${chalk.white('   ├─ ')}${chalk.dim('Models: Use `task-master models` commands')}\n${chalk.white('   └─ ')}${chalk.dim(
					'Keys: Add provider API keys to .env (or inside the MCP config file i.e. .cursor/mcp.json)'
				)}\n${chalk.white('2. ')}${chalk.yellow(
					'Discuss your idea with AI and ask for a PRD using example_prd.txt, and save it to scripts/PRD.txt'
				)}\n${chalk.white('3. ')}${chalk.yellow(
					'Ask Cursor Agent (or run CLI) to parse your PRD and generate initial tasks:'
				)}\n${chalk.white('   └─ ')}${chalk.dim('MCP Tool: ')}${chalk.cyan('parse_prd')}${chalk.dim(' | CLI: ')}${chalk.cyan('task-master parse-prd scripts/prd.txt')}\n${chalk.white('4. ')}${chalk.yellow(
					'Ask Cursor to analyze the complexity of the tasks in your PRD using research'
				)}\n${chalk.white('   └─ ')}${chalk.dim('MCP Tool: ')}${chalk.cyan('analyze_project_complexity')}${chalk.dim(' | CLI: ')}${chalk.cyan('task-master analyze-complexity')}\n${chalk.white('5. ')}${chalk.yellow(
					'Ask Cursor to expand all of your tasks using the complexity analysis'
				)}\n${chalk.white('6. ')}${chalk.yellow('Ask Cursor to begin working on the next task')}\n${chalk.white('7. ')}${chalk.yellow(
					'Add new tasks anytime using the add-task command or MCP tool'
				)}\n${chalk.white('8. ')}${chalk.yellow(
					'Ask Cursor to set the status of one or many tasks/subtasks at a time. Use the task id from the task lists.'
				)}\n${chalk.white('9. ')}${chalk.yellow(
					'Ask Cursor to update all tasks from a specific task id based on new learnings or pivots in your project.'
				)}\n${chalk.white('10. ')}${chalk.green.bold('Ship it!')}\n\n${chalk.dim(
					'* Review the README.md file to learn how to use other commands via Cursor Agent.'
				)}\n${chalk.dim(
					'* Use the task-master command without arguments to see all available commands.'
				)}`,
				{
					padding: 1,
					margin: 1,
					borderStyle: 'round',
					borderColor: 'yellow',
					title: 'Getting Started',
					titleAlignment: 'center'
				}
			)
		);
	}
}

// Ensure necessary functions are exported
export { initializeProject, log };<|MERGE_RESOLUTION|>--- conflicted
+++ resolved
@@ -23,8 +23,6 @@
 import chalk from 'chalk';
 import figlet from 'figlet';
 import gradient from 'gradient-string';
-<<<<<<< HEAD
-=======
 import { isSilentMode } from './modules/utils.js';
 import { insideGitWorkTree } from './modules/utils/git-utils.js';
 import { manageGitignoreFile } from '../src/utils/manage-gitignore.js';
@@ -35,7 +33,6 @@
 } from '../src/utils/rule-transformer.js';
 
 import { execSync } from 'child_process';
->>>>>>> ef1deec9
 import {
 	ENV_EXAMPLE_FILE,
 	EXAMPLE_PRD_FILE,
