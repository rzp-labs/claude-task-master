import fs from 'fs';
import path from 'path';
import { fileURLToPath } from 'url';
import chalk from 'chalk';
import { LEGACY_CONFIG_FILE } from '../../src/constants/paths.js';
import { findConfigPath } from '../../src/utils/path-utils.js';
<<<<<<< HEAD
import { findProjectRoot, log, resolveEnvVariable } from './utils.js';
=======
import {
	VALIDATED_PROVIDERS,
	CUSTOM_PROVIDERS,
	CUSTOM_PROVIDERS_ARRAY,
	ALL_PROVIDERS
} from '../../src/constants/providers.js';
>>>>>>> ef1deec9

// Calculate __dirname in ESM
const __filename = fileURLToPath(import.meta.url);
const __dirname = path.dirname(__filename);

// Load supported models from JSON file using the calculated __dirname
let MODEL_MAP;
try {
	const supportedModelsRaw = fs.readFileSync(
		path.join(__dirname, 'supported-models.json'),
		'utf-8'
	);
	MODEL_MAP = JSON.parse(supportedModelsRaw);
} catch (error) {
	console.error(
		chalk.red(
			'FATAL ERROR: Could not load supported-models.json. Please ensure the file exists and is valid JSON.'
		),
		error
	);
	MODEL_MAP = {}; // Default to empty map on error to avoid crashing, though functionality will be limited
	process.exit(1); // Exit if models can't be loaded
}

// Default configuration values (used if config file is missing or incomplete)
const DEFAULTS = {
	models: {
		main: {
			provider: 'anthropic',
			modelId: 'claude-3-7-sonnet-20250219',
			maxTokens: 64000,
			temperature: 0.2
		},
		research: {
			provider: 'perplexity',
			modelId: 'sonar-pro',
			maxTokens: 8700,
			temperature: 0.1
		},
		fallback: {
			// No default fallback provider/model initially
			provider: 'anthropic',
			modelId: 'claude-3-5-sonnet',
			maxTokens: 8192, // Default parameters if fallback IS configured
			temperature: 0.2
		}
	},
	global: {
		logLevel: 'info',
		debug: false,
		defaultSubtasks: 5,
		defaultPriority: 'medium',
		projectName: 'Task Master',
		ollamaBaseURL: 'http://localhost:11434/api',
		bedrockBaseURL: 'https://bedrock.us-east-1.amazonaws.com'
	},
	features: {
		worktrees: false
	},
	costTracking: {
		enabled: true,
		alerts: {
			enabled: true,
			thresholds: {
				sessionLimit: 1.0,
				taskLimit: 0.5,
				dailyLimit: 5.0
			}
		}
	},
	observability: {
		langfuse: {
			enabled: false,
			secretKey: undefined,
			publicKey: undefined,
			baseUrl: 'https://cloud.langfuse.com',
			debug: false,
			samplingRate: false,
			promptResponseLogging: false,
			batchSize: 0,
			redactionPatterns: []
		}
	}
};

// --- Internal Config Loading ---
let loadedConfig = null;
let loadedConfigRoot = null; // Track which root loaded the config

// Custom Error for configuration issues
class ConfigurationError extends Error {
	constructor(message) {
		super(message);
		this.name = 'ConfigurationError';
	}
}

function _loadAndValidateConfig(explicitRoot = null) {
	const defaults = DEFAULTS; // Use the defined defaults
	let rootToUse = explicitRoot;
	let configSource = explicitRoot
		? `explicit root (${explicitRoot})`
		: 'defaults (no root provided yet)';

	// ---> If no explicit root, TRY to find it <---
	if (!rootToUse) {
		rootToUse = findProjectRoot();
		if (rootToUse) {
			configSource = `found root (${rootToUse})`;
		} else {
			// No root found, return defaults immediately
			return defaults;
		}
	}
	// ---> End find project root logic <---

	// --- Find configuration file using centralized path utility ---
	const configPath = findConfigPath(null, { projectRoot: rootToUse });
	let config = { ...defaults }; // Start with a deep copy of defaults
	let configExists = false;

	if (configPath) {
		configExists = true;
		const isLegacy = configPath.endsWith(LEGACY_CONFIG_FILE);

		try {
			const rawData = fs.readFileSync(configPath, 'utf-8');
			const parsedConfig = JSON.parse(rawData);

			// Deep merge parsed config onto defaults
			config = {
				models: {
					main: { ...defaults.models.main, ...parsedConfig?.models?.main },
					research: {
						...defaults.models.research,
						...parsedConfig?.models?.research
					},
					fallback:
						parsedConfig?.models?.fallback?.provider &&
						parsedConfig?.models?.fallback?.modelId
							? { ...defaults.models.fallback, ...parsedConfig.models.fallback }
							: { ...defaults.models.fallback }
				},
				global: { ...defaults.global, ...parsedConfig?.global },
				features: { ...defaults.features, ...parsedConfig?.features },
				costTracking: {
					...defaults.costTracking,
					...parsedConfig?.costTracking
				},
				observability: {
					langfuse: {
						...defaults.observability.langfuse,
						...parsedConfig?.observability?.langfuse
					}
				},
				// Include any additional top-level sections from the config file
				...Object.fromEntries(
					Object.entries(parsedConfig || {}).filter(
						([key]) =>
							![
								'models',
								'global',
								'features',
								'costTracking',
								'observability'
							].includes(key)
					)
				)
			};

			configSource = `file (${configPath})`; // Update source info

			// Issue deprecation warning if using legacy config file
			if (isLegacy) {
				console.warn(
					chalk.yellow(
						`⚠️  DEPRECATION WARNING: Found configuration in legacy location '${configPath}'. Please migrate to .taskmaster/config.json. Run 'task-master migrate' to automatically migrate your project.`
					)
				);
			}

			// --- Validation (Warn if file content is invalid) ---
			// Use log.warn for consistency
			if (!validateProvider(config.models.main.provider)) {
				console.warn(
					chalk.yellow(
						`Warning: Invalid main provider "${config.models.main.provider}" in ${configPath}. Falling back to default.`
					)
				);
				config.models.main = { ...defaults.models.main };
			}
			if (!validateProvider(config.models.research.provider)) {
				console.warn(
					chalk.yellow(
						`Warning: Invalid research provider "${config.models.research.provider}" in ${configPath}. Falling back to default.`
					)
				);
				config.models.research = { ...defaults.models.research };
			}
			if (
				config.models.fallback?.provider &&
				!validateProvider(config.models.fallback.provider)
			) {
				console.warn(
					chalk.yellow(
						`Warning: Invalid fallback provider "${config.models.fallback.provider}" in ${configPath}. Fallback model configuration will be ignored.`
					)
				);
				config.models.fallback.provider = undefined;
				config.models.fallback.modelId = undefined;
			}

			// --- Validate Langfuse configuration ---
			if (
				!validateLangfuseSamplingRate(
					config.observability.langfuse.samplingRate
				)
			) {
				console.warn(
					chalk.yellow(
						`Warning: Invalid Langfuse samplingRate "${config.observability.langfuse.samplingRate}" in ${configPath}. Falling back to default.`
					)
				);
				config.observability.langfuse.samplingRate =
					defaults.observability.langfuse.samplingRate;
			}
			if (
				config.observability.langfuse.promptResponseLogging !== undefined &&
				typeof config.observability.langfuse.promptResponseLogging !== 'boolean'
			) {
				console.warn(
					chalk.yellow(
						`Warning: Invalid Langfuse promptResponseLogging "${config.observability.langfuse.promptResponseLogging}" in ${configPath}. Falling back to default.`
					)
				);
				config.observability.langfuse.promptResponseLogging =
					defaults.observability.langfuse.promptResponseLogging;
			}
			if (!validateLangfuseBatchSize(config.observability.langfuse.batchSize)) {
				console.warn(
					chalk.yellow(
						`Warning: Invalid Langfuse batchSize "${config.observability.langfuse.batchSize}" in ${configPath}. Falling back to default.`
					)
				);
				config.observability.langfuse.batchSize =
					defaults.observability.langfuse.batchSize;
			}
			if (
				!validateLangfuseRedactionPatterns(
					config.observability.langfuse.redactionPatterns
				)
			) {
				console.warn(
					chalk.yellow(
						`Warning: Invalid Langfuse redactionPatterns in ${configPath}. Falling back to default.`
					)
				);
				config.observability.langfuse.redactionPatterns =
					defaults.observability.langfuse.redactionPatterns;
			}
		} catch (error) {
			// Use console.error for actual errors during parsing
			console.error(
				chalk.red(
					`Error reading or parsing ${configPath}: ${error.message}. Using default configuration.`
				)
			);
			config = { ...defaults }; // Reset to defaults on parse error
			configSource = `defaults (parse error at ${configPath})`;
		}
	} else {
		// Config file doesn't exist at the determined rootToUse.
		if (explicitRoot) {
			// Only warn if an explicit root was *expected*.
			console.warn(
				chalk.yellow(
					`Warning: Configuration file not found at provided project root (${explicitRoot}). Using default configuration. Run 'task-master models --setup' to configure.`
				)
			);
		} else {
			console.warn(
				chalk.yellow(
					`Warning: Configuration file not found at derived root (${rootToUse}). Using defaults.`
				)
			);
		}
		// Keep config as defaults
		config = { ...defaults };
		configSource = `defaults (no config file found at ${rootToUse})`;
	}

	return config;
}

/**
 * Gets the current configuration, loading it if necessary.
 * Handles MCP initialization context gracefully.
 * @param {string|null} explicitRoot - Optional explicit path to the project root.
 * @param {boolean} forceReload - Force reloading the config file.
 * @returns {object} The loaded configuration object.
 */
function getConfig(explicitRoot = null, forceReload = false) {
	// Determine if a reload is necessary
	const needsLoad =
		!loadedConfig ||
		forceReload ||
		(explicitRoot && explicitRoot !== loadedConfigRoot);

	if (needsLoad) {
		const newConfig = _loadAndValidateConfig(explicitRoot); // _load handles null explicitRoot

		// Only update the global cache if loading was forced or if an explicit root
		// was provided (meaning we attempted to load a specific project's config).
		// We avoid caching the initial default load triggered without an explicitRoot.
		if (forceReload || explicitRoot) {
			loadedConfig = newConfig;
			loadedConfigRoot = explicitRoot; // Store the root used for this loaded config
		}
		return newConfig; // Return the newly loaded/default config
	}

	// If no load was needed, return the cached config
	return loadedConfig;
}

/**
 * Validates if a provider name is supported.
 * Custom providers (azure, vertex, bedrock, openrouter, ollama) are always allowed.
 * Validated providers must exist in the MODEL_MAP from supported-models.json.
 * @param {string} providerName The name of the provider.
 * @returns {boolean} True if the provider is valid, false otherwise.
 */
function validateProvider(providerName) {
	// Custom providers are always allowed
	if (CUSTOM_PROVIDERS_ARRAY.includes(providerName)) {
		return true;
	}

	// Validated providers must exist in MODEL_MAP
	if (VALIDATED_PROVIDERS.includes(providerName)) {
		return !!(MODEL_MAP && MODEL_MAP[providerName]);
	}

	// Unknown providers are not allowed
	return false;
}

/**
 * Optional: Validates if a modelId is known for a given provider based on MODEL_MAP.
 * This is a non-strict validation; an unknown model might still be valid.
 * @param {string} providerName The name of the provider.
 * @param {string} modelId The model ID.
 * @returns {boolean} True if the modelId is in the map for the provider, false otherwise.
 */
function validateProviderModelCombination(providerName, modelId) {
	// If provider isn't even in our map, we can't validate the model
	if (!MODEL_MAP[providerName]) {
		return true; // Allow unknown providers or those without specific model lists
	}
	// If the provider is known, check if the model is in its list OR if the list is empty (meaning accept any)
	return (
		MODEL_MAP[providerName].length === 0 ||
		// Use .some() to check the 'id' property of objects in the array
		MODEL_MAP[providerName].some((modelObj) => modelObj.id === modelId)
	);
}

/**
 * Validates if a Langfuse sampling rate is valid
 * @param {*} samplingRate The sampling rate value
 * @returns {boolean} True if valid, false otherwise
 */
function validateLangfuseSamplingRate(samplingRate) {
	return (
		samplingRate === false ||
		(typeof samplingRate === 'number' && samplingRate >= 0 && samplingRate <= 1)
	);
}

/**
 * Validates if a Langfuse batch size is valid
 * @param {*} batchSize The batch size value
 * @returns {boolean} True if valid, false otherwise
 */
function validateLangfuseBatchSize(batchSize) {
	return (
		typeof batchSize === 'number' &&
		batchSize >= 0 &&
		Number.isInteger(batchSize)
	);
}

/**
 * Validates if redaction patterns array is valid
 * @param {*} patterns The redaction patterns array
 * @returns {boolean} True if valid, false otherwise
 */
function validateLangfuseRedactionPatterns(patterns) {
	if (!Array.isArray(patterns)) return false;
	return patterns.every((pattern) => {
		if (typeof pattern !== 'string') return false;
		try {
			new RegExp(pattern);
			return true;
		} catch (e) {
			return false;
		}
	});
}

// --- Role-Specific Getters ---

function getModelConfigForRole(role, explicitRoot = null) {
	const config = getConfig(explicitRoot);
	const roleConfig = config?.models?.[role];
	if (!roleConfig) {
		log(
			'warn',
			`No model configuration found for role: ${role}. Returning default.`
		);
		return DEFAULTS.models[role] || {};
	}
	return roleConfig;
}

function getMainProvider(explicitRoot = null) {
	return getModelConfigForRole('main', explicitRoot).provider;
}

function getMainModelId(explicitRoot = null) {
	return getModelConfigForRole('main', explicitRoot).modelId;
}

function getMainMaxTokens(explicitRoot = null) {
	// Directly return value from config (which includes defaults)
	return getModelConfigForRole('main', explicitRoot).maxTokens;
}

function getMainTemperature(explicitRoot = null) {
	// Directly return value from config
	return getModelConfigForRole('main', explicitRoot).temperature;
}

function getResearchProvider(explicitRoot = null) {
	return getModelConfigForRole('research', explicitRoot).provider;
}

function getResearchModelId(explicitRoot = null) {
	return getModelConfigForRole('research', explicitRoot).modelId;
}

function getResearchMaxTokens(explicitRoot = null) {
	// Directly return value from config
	return getModelConfigForRole('research', explicitRoot).maxTokens;
}

function getResearchTemperature(explicitRoot = null) {
	// Directly return value from config
	return getModelConfigForRole('research', explicitRoot).temperature;
}

function getFallbackProvider(explicitRoot = null) {
	// Directly return value from config (will be undefined if not set)
	return getModelConfigForRole('fallback', explicitRoot).provider;
}

function getFallbackModelId(explicitRoot = null) {
	// Directly return value from config
	return getModelConfigForRole('fallback', explicitRoot).modelId;
}

function getFallbackMaxTokens(explicitRoot = null) {
	// Directly return value from config
	return getModelConfigForRole('fallback', explicitRoot).maxTokens;
}

function getFallbackTemperature(explicitRoot = null) {
	// Directly return value from config
	return getModelConfigForRole('fallback', explicitRoot).temperature;
}

// --- Global Settings Getters ---

function getGlobalConfig(explicitRoot = null) {
	const config = getConfig(explicitRoot);
	// Ensure global defaults are applied if global section is missing
	return { ...DEFAULTS.global, ...(config?.global || {}) };
}

function getLogLevel(explicitRoot = null) {
	// Directly return value from config
	return getGlobalConfig(explicitRoot).logLevel.toLowerCase();
}

function getDebugFlag(explicitRoot = null) {
	// Directly return value from config, ensure boolean
	return getGlobalConfig(explicitRoot).debug === true;
}

function getDefaultSubtasks(explicitRoot = null) {
	// Directly return value from config, ensure integer
	const val = getGlobalConfig(explicitRoot).defaultSubtasks;
	const parsedVal = parseInt(val, 10);
	return Number.isNaN(parsedVal) ? DEFAULTS.global.defaultSubtasks : parsedVal;
}

function getDefaultNumTasks(explicitRoot = null) {
	const val = getGlobalConfig(explicitRoot).defaultNumTasks;
	const parsedVal = parseInt(val, 10);
	return Number.isNaN(parsedVal) ? DEFAULTS.global.defaultNumTasks : parsedVal;
}

function getDefaultPriority(explicitRoot = null) {
	// Directly return value from config
	return getGlobalConfig(explicitRoot).defaultPriority;
}

function getProjectName(explicitRoot = null) {
	// Directly return value from config
	return getGlobalConfig(explicitRoot).projectName;
}

function getOllamaBaseURL(explicitRoot = null) {
	// Directly return value from config
	return getGlobalConfig(explicitRoot).ollamaBaseURL;
}

function getAzureBaseURL(explicitRoot = null) {
	// Directly return value from config
	return getGlobalConfig(explicitRoot).azureBaseURL;
}

function getBedrockBaseURL(explicitRoot = null) {
	// Directly return value from config
	return getGlobalConfig(explicitRoot).bedrockBaseURL;
}

/**
 * Gets the Google Cloud project ID for Vertex AI from configuration
 * @param {string|null} explicitRoot - Optional explicit path to the project root.
 * @returns {string|null} The project ID or null if not configured
 */
function getVertexProjectId(explicitRoot = null) {
	// Return value from config
	return getGlobalConfig(explicitRoot).vertexProjectId;
}

/**
 * Gets the Google Cloud location for Vertex AI from configuration
 * @param {string|null} explicitRoot - Optional explicit path to the project root.
 * @returns {string} The location or default value of "us-central1"
 */
function getVertexLocation(explicitRoot = null) {
	// Return value from config or default
	return getGlobalConfig(explicitRoot).vertexLocation || 'us-central1';
}

// --- Feature Settings Getters ---

function getFeaturesConfig(explicitRoot = null) {
	const config = getConfig(explicitRoot);
	// Ensure features defaults are applied if features section is missing
	return { ...DEFAULTS.features, ...(config?.features || {}) };
}

function isWorktreesEnabled(explicitRoot = null) {
	return getFeaturesConfig(explicitRoot).worktrees === true;
}

// --- Observability Settings Getters ---

function getObservabilityConfig(explicitRoot = null) {
	const config = getConfig(explicitRoot);
	// Ensure observability defaults are applied if observability section is missing
	return {
		langfuse: {
			...DEFAULTS.observability.langfuse,
			...(config?.observability?.langfuse || {})
		}
	};
}

function getLangfuseConfig(explicitRoot = null) {
	return getObservabilityConfig(explicitRoot).langfuse;
}

function getLangfuseSamplingRate(explicitRoot = null) {
	return getLangfuseConfig(explicitRoot).samplingRate;
}

function isLangfusePromptLoggingEnabled(explicitRoot = null) {
	return getLangfuseConfig(explicitRoot).promptResponseLogging === true;
}

function getLangfuseRedactionPatterns(explicitRoot = null) {
	return getLangfuseConfig(explicitRoot).redactionPatterns;
}

function getLangfuseBatchSize(explicitRoot = null) {
	return getLangfuseConfig(explicitRoot).batchSize;
}

/**
 * Reload Langfuse configuration and notify tracer
 * Forces config reload and clears cached Langfuse client
 * @param {string|null} explicitRoot - Optional explicit path to the project root
 * @returns {boolean} True if reload was successful, false otherwise
 */
function reloadLangfuseConfig(explicitRoot = null) {
	try {
		// Force reload the configuration
		const newConfig = getConfig(explicitRoot, true);

		// Notify langfuse-tracer to update its configuration
		// Use dynamic import to avoid circular dependencies
		import('../../src/observability/langfuse-tracer.js')
			.then((langfuseTracer) => {
				if (typeof langfuseTracer.updateConfiguration === 'function') {
					langfuseTracer.updateConfiguration();
				}
			})
			.catch((error) => {
				console.warn(
					chalk.yellow(
						`Warning: Could not notify langfuse-tracer of configuration update: ${error.message}`
					)
				);
			});

		return true;
	} catch (error) {
		console.error(
			chalk.red(`Error reloading Langfuse configuration: ${error.message}`)
		);
		return false;
	}
}

/**
 * Updates a specific configuration value using dot notation
 * @param {string} path - Dot notation path to the config value (e.g., 'observability.langfuse.enabled')
 * @param {*} value - New value to set
 * @param {string|null} explicitRoot - Optional explicit path to the project root  
 * @returns {object} Result object with success/error

 */
function updateConfigValue(path, value, explicitRoot = null) {
	try {
		const currentConfig = getConfig(explicitRoot);

		// Split the path into parts
		const pathParts = path.split('.');

		// Navigate to the parent object
		let current = currentConfig;
		for (let i = 0; i < pathParts.length - 1; i++) {
			if (!current[pathParts[i]]) {
				current[pathParts[i]] = {};
			}
			current = current[pathParts[i]];
		}

		// Set the value
		const lastKey = pathParts[pathParts.length - 1];
		current[lastKey] = value;

		// Write the updated configuration
		const writeResult = writeConfig(currentConfig, explicitRoot);
		if (!writeResult) {
			return {
				success: false,
				error: 'Failed to write updated configuration'
			};
		}

		return {
			success: true,
			data: {
				path,
				value,
				message: `Successfully updated ${path} to ${JSON.stringify(value)}`
			}
		};
	} catch (error) {
		return {
			success: false,
			error: error.message
		};
	}
}

/**
 * Gets model parameters (maxTokens, temperature) for a specific role,
 * considering model-specific overrides from supported-models.json.
 * @param {string} role - The role ('main', 'research', 'fallback').
 * @param {string|null} explicitRoot - Optional explicit path to the project root.
 * @returns {{maxTokens: number, temperature: number}}
 */
function getParametersForRole(role, explicitRoot = null) {
	const roleConfig = getModelConfigForRole(role, explicitRoot);
	const roleMaxTokens = roleConfig.maxTokens;
	const roleTemperature = roleConfig.temperature;
	const modelId = roleConfig.modelId;
	const providerName = roleConfig.provider;

	let effectiveMaxTokens = roleMaxTokens; // Start with the role's default

	try {
		// Find the model definition in MODEL_MAP
		const providerModels = MODEL_MAP[providerName];
		if (providerModels && Array.isArray(providerModels)) {
			const modelDefinition = providerModels.find((m) => m.id === modelId);

			// Check if a model-specific max_tokens is defined and valid
			if (
				modelDefinition &&
				typeof modelDefinition.max_tokens === 'number' &&
				modelDefinition.max_tokens > 0
			) {
				const modelSpecificMaxTokens = modelDefinition.max_tokens;
				// Use the minimum of the role default and the model specific limit
				effectiveMaxTokens = Math.min(roleMaxTokens, modelSpecificMaxTokens);
				log(
					'debug',
					`Applying model-specific max_tokens (${modelSpecificMaxTokens}) for ${modelId}. Effective limit: ${effectiveMaxTokens}`
				);
			} else {
				log(
					'debug',
					`No valid model-specific max_tokens override found for ${modelId}. Using role default: ${roleMaxTokens}`
				);
			}
		} else {
			log(
				'debug',
				`No model definitions found for provider ${providerName} in MODEL_MAP. Using role default maxTokens: ${roleMaxTokens}`
			);
		}
	} catch (lookupError) {
		log(
			'warn',
			`Error looking up model-specific max_tokens for ${modelId}: ${lookupError.message}. Using role default: ${roleMaxTokens}`
		);
		// Fallback to role default on error
		effectiveMaxTokens = roleMaxTokens;
	}

	return {
		maxTokens: effectiveMaxTokens,
		temperature: roleTemperature
	};
}

/**
 * Checks if the API key for a given provider is set in the environment.
 * Checks process.env first, then session.env if session is provided, then .env file if projectRoot provided.
 * @param {string} providerName - The name of the provider (e.g., 'openai', 'anthropic').
 * @param {object|null} [session=null] - The MCP session object (optional).
 * @param {string|null} [projectRoot=null] - The project root directory (optional, for .env file check).
 * @returns {boolean} True if the API key is set, false otherwise.
 */
function isApiKeySet(providerName, session = null, projectRoot = null) {
<<<<<<< HEAD
	// Check for providers that don't need API keys first
	if (
		providerName?.toLowerCase() === 'ollama' ||
		providerName?.toLowerCase() === 'claude-code'
	) {
=======
	// Define the expected environment variable name for each provider

	// Providers that don't require API keys for authentication
	const providersWithoutApiKeys = [
		CUSTOM_PROVIDERS.OLLAMA,
		CUSTOM_PROVIDERS.BEDROCK
	];

	if (providersWithoutApiKeys.includes(providerName?.toLowerCase())) {
>>>>>>> ef1deec9
		return true; // Indicate key status is effectively "OK"
	}

	// Claude Code doesn't require an API key
	if (providerName?.toLowerCase() === 'claude-code') {
		return true; // No API key needed
	}

	const keyMap = {
		openai: 'OPENAI_API_KEY',
		anthropic: 'ANTHROPIC_API_KEY',
		google: 'GOOGLE_API_KEY',
		perplexity: 'PERPLEXITY_API_KEY',
		mistral: 'MISTRAL_API_KEY',
		azure: 'AZURE_OPENAI_API_KEY',
		openrouter: 'OPENROUTER_API_KEY',
		xai: 'XAI_API_KEY',
		vertex: 'GOOGLE_API_KEY', // Vertex uses the same key as Google
<<<<<<< HEAD
		'claude-code': 'CLAUDE_CODE_API_KEY' // Not actually used, but included for consistency
=======
		'claude-code': 'CLAUDE_CODE_API_KEY', // Not actually used, but included for consistency
		bedrock: 'AWS_ACCESS_KEY_ID' // Bedrock uses AWS credentials
>>>>>>> ef1deec9
		// Add other providers as needed
	};

	const providerKey = providerName?.toLowerCase();
	if (!providerKey || !keyMap[providerKey]) {
		log('warn', `Unknown provider name: ${providerName} in isApiKeySet check.`);
		return false;
	}

	const envVarName = keyMap[providerKey];
	const apiKeyValue = resolveEnvVariable(envVarName, session, projectRoot);

	// Check if the key exists, is not empty, and is not a placeholder
	return (
		apiKeyValue &&
		apiKeyValue.trim() !== '' &&
		!/YOUR_.*_API_KEY_HERE/.test(apiKeyValue) && // General placeholder check
		!apiKeyValue.includes('KEY_HERE')
	); // Another common placeholder pattern
}

/**
 * Checks the API key status within .cursor/mcp.json for a given provider.
 * Reads the mcp.json file, finds the taskmaster-ai server config, and checks the relevant env var.
 * @param {string} providerName The name of the provider.
 * @param {string|null} projectRoot - Optional explicit path to the project root.
 * @returns {boolean} True if the key exists and is not a placeholder, false otherwise.
 */
function getMcpApiKeyStatus(providerName, projectRoot = null) {
	const rootDir = projectRoot || findProjectRoot(); // Use existing root finding
	if (!rootDir) {
		console.warn(
			chalk.yellow('Warning: Could not find project root to check mcp.json.')
		);
		return false; // Cannot check without root
	}
	const mcpConfigPath = path.join(rootDir, '.cursor', 'mcp.json');

	if (!fs.existsSync(mcpConfigPath)) {
		// console.warn(chalk.yellow('Warning: .cursor/mcp.json not found.'));
		return false; // File doesn't exist
	}

	try {
		const mcpConfigRaw = fs.readFileSync(mcpConfigPath, 'utf-8');
		const mcpConfig = JSON.parse(mcpConfigRaw);

		const mcpEnv =
			mcpConfig?.mcpServers?.['task-master-ai']?.env ||
			mcpConfig?.mcpServers?.['taskmaster-ai']?.env;
		if (!mcpEnv) {
			return false;
		}

		let apiKeyToCheck = null;
		let placeholderValue = null;

		switch (providerName) {
			case 'anthropic':
				apiKeyToCheck = mcpEnv.ANTHROPIC_API_KEY;
				placeholderValue = 'YOUR_ANTHROPIC_API_KEY_HERE';
				break;
			case 'openai':
				apiKeyToCheck = mcpEnv.OPENAI_API_KEY;
				placeholderValue = 'YOUR_OPENAI_API_KEY_HERE'; // Assuming placeholder matches OPENAI
				break;
			case 'openrouter':
				apiKeyToCheck = mcpEnv.OPENROUTER_API_KEY;
				placeholderValue = 'YOUR_OPENROUTER_API_KEY_HERE';
				break;
			case 'google':
				apiKeyToCheck = mcpEnv.GOOGLE_API_KEY;
				placeholderValue = 'YOUR_GOOGLE_API_KEY_HERE';
				break;
			case 'perplexity':
				apiKeyToCheck = mcpEnv.PERPLEXITY_API_KEY;
				placeholderValue = 'YOUR_PERPLEXITY_API_KEY_HERE';
				break;
			case 'xai':
				apiKeyToCheck = mcpEnv.XAI_API_KEY;
				placeholderValue = 'YOUR_XAI_API_KEY_HERE';
				break;
			case 'ollama':
				return true; // No key needed
			case 'claude-code':
				return true; // No key needed
			case 'mistral':
				apiKeyToCheck = mcpEnv.MISTRAL_API_KEY;
				placeholderValue = 'YOUR_MISTRAL_API_KEY_HERE';
				break;
			case 'azure':
				apiKeyToCheck = mcpEnv.AZURE_OPENAI_API_KEY;
				placeholderValue = 'YOUR_AZURE_OPENAI_API_KEY_HERE';
				break;
			case 'vertex':
				apiKeyToCheck = mcpEnv.GOOGLE_API_KEY; // Vertex uses Google API key
				placeholderValue = 'YOUR_GOOGLE_API_KEY_HERE';
				break;
			case 'bedrock':
				apiKeyToCheck = mcpEnv.AWS_ACCESS_KEY_ID; // Bedrock uses AWS credentials
				placeholderValue = 'YOUR_AWS_ACCESS_KEY_ID_HERE';
				break;
			default:
				return false; // Unknown provider
		}

		return !!apiKeyToCheck && !/KEY_HERE$/.test(apiKeyToCheck);
	} catch (error) {
		console.error(
			chalk.red(`Error reading or parsing .cursor/mcp.json: ${error.message}`)
		);
		return false;
	}
}

/**
 * Gets a list of available models based on the MODEL_MAP.
 * @returns {Array<{id: string, name: string, provider: string, swe_score: number|null, cost_per_1m_tokens: {input: number|null, output: number|null}|null, allowed_roles: string[]}>}
 */
function getAvailableModels() {
	const available = [];
	for (const [provider, models] of Object.entries(MODEL_MAP)) {
		if (models.length > 0) {
			models.forEach((modelObj) => {
				// Basic name generation - can be improved
				const modelId = modelObj.id;
				const sweScore = modelObj.swe_score;
				const cost = modelObj.cost_per_1m_tokens;
				const allowedRoles = modelObj.allowed_roles || ['main', 'fallback'];

				// Use name from JSON if available, otherwise generate it
				let name = modelObj.name;
				if (!name) {
					const nameParts = modelId
						.split('-')
						.map((p) => p.charAt(0).toUpperCase() + p.slice(1));
					// Handle specific known names better if needed
					name = nameParts.join(' ');
					if (modelId === 'claude-3.5-sonnet-20240620')
						name = 'Claude 3.5 Sonnet';
					if (modelId === 'claude-3-7-sonnet-20250219')
						name = 'Claude 3.7 Sonnet';
					if (modelId === 'gpt-4o') name = 'GPT-4o';
					if (modelId === 'gpt-4-turbo') name = 'GPT-4 Turbo';
					if (modelId === 'sonar-pro') name = 'Perplexity Sonar Pro';
					if (modelId === 'sonar-mini') name = 'Perplexity Sonar Mini';
				}

				available.push({
					id: modelId,
					name: name,
					provider: provider,
					swe_score: sweScore,
					cost_per_1m_tokens: cost,
					allowed_roles: allowedRoles,
					max_tokens: modelObj.max_tokens
				});
			});
		} else {
			// For providers with empty lists (like ollama), maybe add a placeholder or skip
			available.push({
				id: `[${provider}-any]`,
				name: `Any (${provider})`,
				provider: provider
			});
		}
	}
	return available;
}

/**
 * Writes the configuration object to the file.
 * @param {Object} config The configuration object to write.
 * @param {string|null} explicitRoot - Optional explicit path to the project root.
 * @returns {boolean} True if successful, false otherwise.
 */
function writeConfig(config, explicitRoot = null) {
	// ---> Determine root path reliably <---
	let rootPath = explicitRoot;
	if (explicitRoot === null || explicitRoot === undefined) {
		// Logic matching _loadAndValidateConfig
		const foundRoot = findProjectRoot(); // *** Explicitly call findProjectRoot ***
		if (!foundRoot) {
			console.error(
				chalk.red(
					'Error: Could not determine project root. Configuration not saved.'
				)
			);
			return false;
		}
		rootPath = foundRoot;
	}
	// ---> End determine root path logic <---

	// Use new config location: .taskmaster/config.json
	const taskmasterDir = path.join(rootPath, '.taskmaster');
	const configPath = path.join(taskmasterDir, 'config.json');

	try {
		// Ensure .taskmaster directory exists
		if (!fs.existsSync(taskmasterDir)) {
			fs.mkdirSync(taskmasterDir, { recursive: true });
		}

		fs.writeFileSync(configPath, JSON.stringify(config, null, 2));
		loadedConfig = config; // Update the cache after successful write
		return true;
	} catch (error) {
		console.error(
			chalk.red(
				`Error writing configuration to ${configPath}: ${error.message}`
			)
		);
		return false;
	}
}

/**
 * Checks if a configuration file exists at the project root (new or legacy location)
 * @param {string|null} explicitRoot - Optional explicit path to the project root
 * @returns {boolean} True if the file exists, false otherwise
 */
function isConfigFilePresent(explicitRoot = null) {
	return findConfigPath(null, { projectRoot: explicitRoot }) !== null;
}

/**
 * Gets the user ID from the configuration.
 * @param {string|null} explicitRoot - Optional explicit path to the project root.
 * @returns {string|null} The user ID or null if not found.
 */
function getUserId(explicitRoot = null) {
	const config = getConfig(explicitRoot);
	if (!config.global) {
		config.global = {}; // Ensure global object exists
	}
	if (!config.global.userId) {
		config.global.userId = '1234567890';
		// Attempt to write the updated config.
		// It's important that writeConfig correctly resolves the path
		// using explicitRoot, similar to how getConfig does.
		const success = writeConfig(config, explicitRoot);
		if (!success) {
			// Log an error or handle the failure to write,
			// though for now, we'll proceed with the in-memory default.
			log(
				'warning',
				'Failed to write updated configuration with new userId. Please let the developers know.'
			);
		}
	}
	return config.global.userId;
}

/**
 * Gets a list of all known provider names (both validated and custom).
 * @returns {string[]} An array of all provider names.
 */
function getAllProviders() {
	return ALL_PROVIDERS;
}

function getBaseUrlForRole(role, explicitRoot = null) {
	const roleConfig = getModelConfigForRole(role, explicitRoot);
	if (roleConfig && typeof roleConfig.baseURL === 'string') {
		return roleConfig.baseURL;
	}
	const provider = roleConfig?.provider;
	if (provider) {
		const envVarName = `${provider.toUpperCase()}_BASE_URL`;
		return resolveEnvVariable(envVarName, null, explicitRoot);
	}
	return undefined;
}

/**
 * Get cost tracking configuration.
 * @param {string|null} explicitRoot - Optional explicit path to the project root.
 * @returns {object} Cost tracking configuration.
 */
function getCostTrackingConfig(explicitRoot = null) {
	const config = getConfig(explicitRoot);
	return config.costTracking || DEFAULTS.costTracking;
}

/**
 * Check if cost tracking is enabled.
 * @param {string|null} explicitRoot - Optional explicit path to the project root.
 * @returns {boolean} True if cost tracking is enabled.
 */
function isCostTrackingEnabled(explicitRoot = null) {
	const costConfig = getCostTrackingConfig(explicitRoot);
	return costConfig.enabled === true;
}

/**
 * Check if cost alerts are enabled.
 * @param {string|null} explicitRoot - Optional explicit path to the project root.
 * @returns {boolean} True if cost alerts are enabled.
 */
function isCostAlertsEnabled(explicitRoot = null) {
	const costConfig = getCostTrackingConfig(explicitRoot);
	return costConfig.enabled === true && costConfig.alerts?.enabled === true;
}

/**
 * Get cost alert thresholds.
 * @param {string|null} explicitRoot - Optional explicit path to the project root.
 * @returns {object} Cost alert thresholds.
 */
function getCostAlertThresholds(explicitRoot = null) {
	const costConfig = getCostTrackingConfig(explicitRoot);
	return (
		costConfig.alerts?.thresholds || DEFAULTS.costTracking.alerts.thresholds
	);
}

export {
	// Core config access
	getConfig,
	writeConfig,
	ConfigurationError,
	isConfigFilePresent,
	// Validation
	validateProvider,
	validateProviderModelCombination,
<<<<<<< HEAD
	validateLangfuseSamplingRate,
	validateLangfuseBatchSize,
	validateLangfuseRedactionPatterns,
	VALID_PROVIDERS,
=======
	VALIDATED_PROVIDERS,
	CUSTOM_PROVIDERS,
	ALL_PROVIDERS,
>>>>>>> ef1deec9
	MODEL_MAP,
	getAvailableModels,
	// Role-specific getters (No env var overrides)
	getMainProvider,
	getMainModelId,
	getMainMaxTokens,
	getMainTemperature,
	getResearchProvider,
	getResearchModelId,
	getResearchMaxTokens,
	getResearchTemperature,
	getFallbackProvider,
	getFallbackModelId,
	getFallbackMaxTokens,
	getFallbackTemperature,
	getBaseUrlForRole,
	// Global setting getters (No env var overrides)
	getLogLevel,
	getDebugFlag,
	getDefaultNumTasks,
	getDefaultSubtasks,
	getDefaultPriority,
	getProjectName,
	getOllamaBaseURL,
	getAzureBaseURL,
	getBedrockBaseURL,
	getParametersForRole,
	getUserId,
	// Feature setting getters
	getFeaturesConfig,
	isWorktreesEnabled,
	// Cost tracking getters
	getCostTrackingConfig,
	isCostTrackingEnabled,
	isCostAlertsEnabled,
	getCostAlertThresholds,
	// Observability setting getters
	getObservabilityConfig,
	getLangfuseConfig,
	getLangfuseSamplingRate,
	isLangfusePromptLoggingEnabled,
	getLangfuseRedactionPatterns,
	getLangfuseBatchSize,
	reloadLangfuseConfig,
	updateConfigValue,
	// API Key Checkers (still relevant)
	isApiKeySet,
	getMcpApiKeyStatus,
	// ADD: Function to get all provider names
	getAllProviders,
	getVertexProjectId,
	getVertexLocation
};<|MERGE_RESOLUTION|>--- conflicted
+++ resolved
@@ -4,16 +4,13 @@
 import chalk from 'chalk';
 import { LEGACY_CONFIG_FILE } from '../../src/constants/paths.js';
 import { findConfigPath } from '../../src/utils/path-utils.js';
-<<<<<<< HEAD
 import { findProjectRoot, log, resolveEnvVariable } from './utils.js';
-=======
 import {
 	VALIDATED_PROVIDERS,
 	CUSTOM_PROVIDERS,
 	CUSTOM_PROVIDERS_ARRAY,
 	ALL_PROVIDERS
 } from '../../src/constants/providers.js';
->>>>>>> ef1deec9
 
 // Calculate __dirname in ESM
 const __filename = fileURLToPath(import.meta.url);
@@ -776,13 +773,6 @@
  * @returns {boolean} True if the API key is set, false otherwise.
  */
 function isApiKeySet(providerName, session = null, projectRoot = null) {
-<<<<<<< HEAD
-	// Check for providers that don't need API keys first
-	if (
-		providerName?.toLowerCase() === 'ollama' ||
-		providerName?.toLowerCase() === 'claude-code'
-	) {
-=======
 	// Define the expected environment variable name for each provider
 
 	// Providers that don't require API keys for authentication
@@ -792,7 +782,6 @@
 	];
 
 	if (providersWithoutApiKeys.includes(providerName?.toLowerCase())) {
->>>>>>> ef1deec9
 		return true; // Indicate key status is effectively "OK"
 	}
 
@@ -811,12 +800,8 @@
 		openrouter: 'OPENROUTER_API_KEY',
 		xai: 'XAI_API_KEY',
 		vertex: 'GOOGLE_API_KEY', // Vertex uses the same key as Google
-<<<<<<< HEAD
-		'claude-code': 'CLAUDE_CODE_API_KEY' // Not actually used, but included for consistency
-=======
 		'claude-code': 'CLAUDE_CODE_API_KEY', // Not actually used, but included for consistency
 		bedrock: 'AWS_ACCESS_KEY_ID' // Bedrock uses AWS credentials
->>>>>>> ef1deec9
 		// Add other providers as needed
 	};
 
@@ -1143,16 +1128,9 @@
 	// Validation
 	validateProvider,
 	validateProviderModelCombination,
-<<<<<<< HEAD
-	validateLangfuseSamplingRate,
-	validateLangfuseBatchSize,
-	validateLangfuseRedactionPatterns,
-	VALID_PROVIDERS,
-=======
 	VALIDATED_PROVIDERS,
 	CUSTOM_PROVIDERS,
 	ALL_PROVIDERS,
->>>>>>> ef1deec9
 	MODEL_MAP,
 	getAvailableModels,
 	// Role-specific getters (No env var overrides)
