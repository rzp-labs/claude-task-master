--- conflicted
+++ resolved
@@ -587,11 +587,7 @@
 			case 'ollama':
 				return true; // No key needed
 			case 'claude-code':
-<<<<<<< HEAD
-				return true; // Uses OAuth2 through CLI
-=======
 				return true; // No key needed
->>>>>>> b1aa058f
 			case 'mistral':
 				apiKeyToCheck = mcpEnv.MISTRAL_API_KEY;
 				placeholderValue = 'YOUR_MISTRAL_API_KEY_HERE';
