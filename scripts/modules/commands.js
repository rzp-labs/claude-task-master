/**
 * commands.js
 * Command-line interface for the Task Master CLI
 */

import { program } from 'commander';
import path from 'path';
import chalk from 'chalk';
import boxen from 'boxen';
import fs from 'fs';
import https from 'https';
import http from 'http';
import inquirer from 'inquirer';
import ora from 'ora'; // Import ora

import {
	log,
	readJSON,
	writeJSON,
	findProjectRoot,
	getCurrentTag,
	detectCamelCaseFlags,
	toKebabCase
} from './utils.js';
import {
	parsePRD,
	updateTasks,
	generateTaskFiles,
	setTaskStatus,
	listTasks,
	expandTask,
	expandAllTasks,
	clearSubtasks,
	addTask,
	addSubtask,
	removeSubtask,
	analyzeTaskComplexity,
	updateTaskById,
	updateSubtaskById,
	removeTask,
	findTaskById,
	taskExists,
	moveTask,
	migrateProject
} from './task-manager.js';

import {
	createTag,
	deleteTag,
	tags,
	useTag,
	renameTag,
	copyTag
} from './task-manager/tag-management.js';

import {
	addDependency,
	removeDependency,
	validateDependenciesCommand,
	fixDependenciesCommand
} from './dependency-manager.js';

import {
	isApiKeySet,
	getDebugFlag,
	getConfig,
	writeConfig,
	ConfigurationError,
	isConfigFilePresent,
	getAvailableModels,
	getBaseUrlForRole
} from './config-manager.js';

import {
	COMPLEXITY_REPORT_FILE,
	PRD_FILE,
	TASKMASTER_TASKS_FILE,
	TASKMASTER_CONFIG_FILE
} from '../../src/constants/paths.js';

import {
	displayBanner,
	displayHelp,
	displayNextTask,
	displayTaskById,
	displayComplexityReport,
	getStatusWithColor,
	confirmTaskOverwrite,
	startLoadingIndicator,
	stopLoadingIndicator,
	displayModelConfiguration,
	displayAvailableModels,
	displayApiKeyStatus,
	displayAiUsageSummary,
	displayMultipleTasksSummary,
	displayTaggedTasksFYI,
	displayCurrentTagIndicator
} from './ui.js';

import { initializeProject } from '../init.js';
import {
	getModelConfiguration,
	getAvailableModelsList,
	setModel,
	getApiKeyStatusReport
} from './task-manager/models.js';
import {
	isValidTaskStatus,
	TASK_STATUS_OPTIONS
} from '../../src/constants/task-status.js';
import { getTaskMasterVersion } from '../../src/utils/getVersion.js';
import { syncTasksToReadme } from './sync-readme.js';

/**
 * Runs the interactive setup process for model configuration.
 * @param {string|null} projectRoot - The resolved project root directory.
 */
async function runInteractiveSetup(projectRoot) {
	if (!projectRoot) {
		console.error(
			chalk.red(
				'Error: Could not determine project root for interactive setup.'
			)
		);
		process.exit(1);
	}

	const currentConfigResult = await getModelConfiguration({ projectRoot });
	const currentModels = currentConfigResult.success
		? currentConfigResult.data.activeModels
		: { main: null, research: null, fallback: null };
	// Handle potential config load failure gracefully for the setup flow
	if (
		!currentConfigResult.success &&
		currentConfigResult.error?.code !== 'CONFIG_MISSING'
	) {
		console.warn(
			chalk.yellow(
				`Warning: Could not load current model configuration: ${currentConfigResult.error?.message || 'Unknown error'}. Proceeding with defaults.`
			)
		);
	}

	// Helper function to fetch OpenRouter models (duplicated for CLI context)
	function fetchOpenRouterModelsCLI() {
		return new Promise((resolve) => {
			const options = {
				hostname: 'openrouter.ai',
				path: '/api/v1/models',
				method: 'GET',
				headers: {
					Accept: 'application/json'
				}
			};

			const req = https.request(options, (res) => {
				let data = '';
				res.on('data', (chunk) => {
					data += chunk;
				});
				res.on('end', () => {
					if (res.statusCode === 200) {
						try {
							const parsedData = JSON.parse(data);
							resolve(parsedData.data || []); // Return the array of models
						} catch (e) {
							console.error('Error parsing OpenRouter response:', e);
							resolve(null); // Indicate failure
						}
					} else {
						console.error(
							`OpenRouter API request failed with status code: ${res.statusCode}`
						);
						resolve(null); // Indicate failure
					}
				});
			});

			req.on('error', (e) => {
				console.error('Error fetching OpenRouter models:', e);
				resolve(null); // Indicate failure
			});
			req.end();
		});
	}

	// Helper function to fetch Ollama models (duplicated for CLI context)
	function fetchOllamaModelsCLI(baseURL = 'http://localhost:11434/api') {
		return new Promise((resolve) => {
			try {
				// Parse the base URL to extract hostname, port, and base path
				const url = new URL(baseURL);
				const isHttps = url.protocol === 'https:';
				const port = url.port || (isHttps ? 443 : 80);
				const basePath = url.pathname.endsWith('/')
					? url.pathname.slice(0, -1)
					: url.pathname;

				const options = {
					hostname: url.hostname,
					port: parseInt(port, 10),
					path: `${basePath}/tags`,
					method: 'GET',
					headers: {
						Accept: 'application/json'
					}
				};

				const requestLib = isHttps ? https : http;
				const req = requestLib.request(options, (res) => {
					let data = '';
					res.on('data', (chunk) => {
						data += chunk;
					});
					res.on('end', () => {
						if (res.statusCode === 200) {
							try {
								const parsedData = JSON.parse(data);
								resolve(parsedData.models || []); // Return the array of models
							} catch (e) {
								console.error('Error parsing Ollama response:', e);
								resolve(null); // Indicate failure
							}
						} else {
							console.error(
								`Ollama API request failed with status code: ${res.statusCode}`
							);
							resolve(null); // Indicate failure
						}
					});
				});

				req.on('error', (e) => {
					console.error('Error fetching Ollama models:', e);
					resolve(null); // Indicate failure
				});
				req.end();
			} catch (e) {
				console.error('Error parsing Ollama base URL:', e);
				resolve(null); // Indicate failure
			}
		});
	}

	// Helper to get choices and default index for a role
	const getPromptData = (role, allowNone = false) => {
		const currentModel = currentModels[role]; // Use the fetched data
		const allModelsRaw = getAvailableModels(); // Get all available models

		// Manually group models by provider
		const modelsByProvider = allModelsRaw.reduce((acc, model) => {
			if (!acc[model.provider]) {
				acc[model.provider] = [];
			}
			acc[model.provider].push(model);
			return acc;
		}, {});

		const cancelOption = { name: '⏹ Cancel Model Setup', value: '__CANCEL__' }; // Symbol updated
		const noChangeOption = currentModel?.modelId
			? {
					name: `✔ No change to current ${role} model (${currentModel.modelId})`, // Symbol updated
					value: '__NO_CHANGE__'
				}
			: null;

		const customOpenRouterOption = {
			name: '* Custom OpenRouter model', // Symbol updated
			value: '__CUSTOM_OPENROUTER__'
		};

		const customOllamaOption = {
			name: '* Custom Ollama model', // Symbol updated
			value: '__CUSTOM_OLLAMA__'
		};

		const customBedrockOption = {
			name: '* Custom Bedrock model', // Add Bedrock custom option
			value: '__CUSTOM_BEDROCK__'
		};

		let choices = [];
		let defaultIndex = 0; // Default to 'Cancel'

		// Filter and format models allowed for this role using the manually grouped data
		const roleChoices = Object.entries(modelsByProvider)
			.map(([provider, models]) => {
				const providerModels = models
					.filter((m) => m.allowed_roles.includes(role))
					.map((m) => ({
						name: `${provider} / ${m.id} ${
							m.cost_per_1m_tokens
								? chalk.gray(
										`($${m.cost_per_1m_tokens.input.toFixed(2)} input | $${m.cost_per_1m_tokens.output.toFixed(2)} output)`
									)
								: ''
						}`,
						value: { id: m.id, provider },
						short: `${provider}/${m.id}`
					}));
				if (providerModels.length > 0) {
					return [...providerModels];
				}
				return null;
			})
			.filter(Boolean)
			.flat();

		// Find the index of the currently selected model for setting the default
		let currentChoiceIndex = -1;
		if (currentModel?.modelId && currentModel?.provider) {
			currentChoiceIndex = roleChoices.findIndex(
				(choice) =>
					typeof choice.value === 'object' &&
					choice.value.id === currentModel.modelId &&
					choice.value.provider === currentModel.provider
			);
		}

		// Construct final choices list based on whether 'None' is allowed
		const commonPrefix = [];
		if (noChangeOption) {
			commonPrefix.push(noChangeOption);
		}
		commonPrefix.push(cancelOption);
		commonPrefix.push(customOpenRouterOption);
		commonPrefix.push(customOllamaOption);
		commonPrefix.push(customBedrockOption);

		const prefixLength = commonPrefix.length; // Initial prefix length

		if (allowNone) {
			choices = [
				...commonPrefix,
				new inquirer.Separator(),
				{ name: '⚪ None (disable)', value: null }, // Symbol updated
				new inquirer.Separator(),
				...roleChoices
			];
			// Adjust default index: Prefix + Sep1 + None + Sep2 (+3)
			const noneOptionIndex = prefixLength + 1;
			defaultIndex =
				currentChoiceIndex !== -1
					? currentChoiceIndex + prefixLength + 3 // Offset by prefix and separators
					: noneOptionIndex; // Default to 'None' if no current model matched
		} else {
			choices = [
				...commonPrefix,
				new inquirer.Separator(),
				...roleChoices,
				new inquirer.Separator()
			];
			// Adjust default index: Prefix + Sep (+1)
			defaultIndex =
				currentChoiceIndex !== -1
					? currentChoiceIndex + prefixLength + 1 // Offset by prefix and separator
					: noChangeOption
						? 1
						: 0; // Default to 'No Change' if present, else 'Cancel'
		}

		// Ensure defaultIndex is valid within the final choices array length
		if (defaultIndex < 0 || defaultIndex >= choices.length) {
			// If default calculation failed or pointed outside bounds, reset intelligently
			defaultIndex = 0; // Default to 'Cancel'
			console.warn(
				`Warning: Could not determine default model for role '${role}'. Defaulting to 'Cancel'.`
			); // Add warning
		}

		return { choices, default: defaultIndex };
	};

	// --- Generate choices using the helper ---
	const mainPromptData = getPromptData('main');
	const researchPromptData = getPromptData('research');
	const fallbackPromptData = getPromptData('fallback', true); // Allow 'None' for fallback

	const answers = await inquirer.prompt([
		{
			type: 'list',
			name: 'mainModel',
			message: 'Select the main model for generation/updates:',
			choices: mainPromptData.choices,
			default: mainPromptData.default
		},
		{
			type: 'list',
			name: 'researchModel',
			message: 'Select the research model:',
			choices: researchPromptData.choices,
			default: researchPromptData.default,
			when: (ans) => ans.mainModel !== '__CANCEL__'
		},
		{
			type: 'list',
			name: 'fallbackModel',
			message: 'Select the fallback model (optional):',
			choices: fallbackPromptData.choices,
			default: fallbackPromptData.default,
			when: (ans) =>
				ans.mainModel !== '__CANCEL__' && ans.researchModel !== '__CANCEL__'
		}
	]);

	let setupSuccess = true;
	let setupConfigModified = false;
	const coreOptionsSetup = { projectRoot }; // Pass root for setup actions

	// Helper to handle setting a model (including custom)
	async function handleSetModel(role, selectedValue, currentModelId) {
		if (selectedValue === '__CANCEL__') {
			console.log(
				chalk.yellow(`\nSetup canceled during ${role} model selection.`)
			);
			setupSuccess = false; // Also mark success as false on cancel
			return false; // Indicate cancellation
		}

		// Handle the new 'No Change' option
		if (selectedValue === '__NO_CHANGE__') {
			console.log(chalk.gray(`No change selected for ${role} model.`));
			return true; // Indicate success, continue setup
		}

		let modelIdToSet = null;
		let providerHint = null;
		let isCustomSelection = false;

		if (selectedValue === '__CUSTOM_OPENROUTER__') {
			isCustomSelection = true;
			const { customId } = await inquirer.prompt([
				{
					type: 'input',
					name: 'customId',
					message: `Enter the custom OpenRouter Model ID for the ${role} role:`
				}
			]);
			if (!customId) {
				console.log(chalk.yellow('No custom ID entered. Skipping role.'));
				return true; // Continue setup, but don't set this role
			}
			modelIdToSet = customId;
			providerHint = 'openrouter';
			// Validate against live OpenRouter list
			const openRouterModels = await fetchOpenRouterModelsCLI();
			if (
				!openRouterModels ||
				!openRouterModels.some((m) => m.id === modelIdToSet)
			) {
				console.error(
					chalk.red(
						`Error: Model ID "${modelIdToSet}" not found in the live OpenRouter model list. Please check the ID.`
					)
				);
				setupSuccess = false;
				return true; // Continue setup, but mark as failed
			}
		} else if (selectedValue === '__CUSTOM_OLLAMA__') {
			isCustomSelection = true;
			const { customId } = await inquirer.prompt([
				{
					type: 'input',
					name: 'customId',
					message: `Enter the custom Ollama Model ID for the ${role} role:`
				}
			]);
			if (!customId) {
				console.log(chalk.yellow('No custom ID entered. Skipping role.'));
				return true; // Continue setup, but don't set this role
			}
			modelIdToSet = customId;
			providerHint = 'ollama';
			// Get the Ollama base URL from config for this role
			const ollamaBaseURL = getBaseUrlForRole(role, projectRoot);
			// Validate against live Ollama list
			const ollamaModels = await fetchOllamaModelsCLI(ollamaBaseURL);
			if (ollamaModels === null) {
				console.error(
					chalk.red(
						`Error: Unable to connect to Ollama server at ${ollamaBaseURL}. Please ensure Ollama is running and try again.`
					)
				);
				setupSuccess = false;
				return true; // Continue setup, but mark as failed
			} else if (!ollamaModels.some((m) => m.model === modelIdToSet)) {
				console.error(
					chalk.red(
						`Error: Model ID "${modelIdToSet}" not found in the Ollama instance. Please verify the model is pulled and available.`
					)
				);
				console.log(
					chalk.yellow(
						`You can check available models with: curl ${ollamaBaseURL}/tags`
					)
				);
				setupSuccess = false;
				return true; // Continue setup, but mark as failed
			}
		} else if (selectedValue === '__CUSTOM_BEDROCK__') {
			isCustomSelection = true;
			const { customId } = await inquirer.prompt([
				{
					type: 'input',
					name: 'customId',
					message: `Enter the custom Bedrock Model ID for the ${role} role (e.g., anthropic.claude-3-sonnet-20240229-v1:0):`
				}
			]);
			if (!customId) {
				console.log(chalk.yellow('No custom ID entered. Skipping role.'));
				return true; // Continue setup, but don't set this role
			}
			modelIdToSet = customId;
			providerHint = 'bedrock';

			// Check if AWS environment variables exist
			if (
				!process.env.AWS_ACCESS_KEY_ID ||
				!process.env.AWS_SECRET_ACCESS_KEY
			) {
				console.error(
					chalk.red(
						'Error: AWS_ACCESS_KEY_ID and/or AWS_SECRET_ACCESS_KEY environment variables are missing. Please set them before using custom Bedrock models.'
					)
				);
				setupSuccess = false;
				return true; // Continue setup, but mark as failed
			}

			console.log(
				chalk.blue(
					`Custom Bedrock model "${modelIdToSet}" will be used. No validation performed.`
				)
			);
		} else if (
			selectedValue &&
			typeof selectedValue === 'object' &&
			selectedValue.id
		) {
			// Standard model selected from list
			modelIdToSet = selectedValue.id;
			providerHint = selectedValue.provider; // Provider is known
		} else if (selectedValue === null && role === 'fallback') {
			// Handle disabling fallback
			modelIdToSet = null;
			providerHint = null;
		} else if (selectedValue) {
			console.error(
				chalk.red(
					`Internal Error: Unexpected selection value for ${role}: ${JSON.stringify(selectedValue)}`
				)
			);
			setupSuccess = false;
			return true;
		}

		// Only proceed if there's a change to be made
		if (modelIdToSet !== currentModelId) {
			if (modelIdToSet) {
				// Set a specific model (standard or custom)
				const result = await setModel(role, modelIdToSet, {
					...coreOptionsSetup,
					providerHint // Pass the hint
				});
				if (result.success) {
					console.log(
						chalk.blue(
							`Set ${role} model: ${result.data.provider} / ${result.data.modelId}`
						)
					);
					if (result.data.warning) {
						// Display warning if returned by setModel
						console.log(chalk.yellow(result.data.warning));
					}
					setupConfigModified = true;
				} else {
					console.error(
						chalk.red(
							`Error setting ${role} model: ${result.error?.message || 'Unknown'}`
						)
					);
					setupSuccess = false;
				}
			} else if (role === 'fallback') {
				// Disable fallback model
				const currentCfg = getConfig(projectRoot);
				if (currentCfg?.models?.fallback?.modelId) {
					// Check if it was actually set before clearing
					currentCfg.models.fallback = {
						...currentCfg.models.fallback,
						provider: undefined,
						modelId: undefined
					};
					if (writeConfig(currentCfg, projectRoot)) {
						console.log(chalk.blue('Fallback model disabled.'));
						setupConfigModified = true;
					} else {
						console.error(
							chalk.red('Failed to disable fallback model in config file.')
						);
						setupSuccess = false;
					}
				} else {
					console.log(chalk.blue('Fallback model was already disabled.'));
				}
			}
		}
		return true; // Indicate setup should continue
	}

	// Process answers using the handler
	if (
		!(await handleSetModel(
			'main',
			answers.mainModel,
			currentModels.main?.modelId // <--- Now 'currentModels' is defined
		))
	) {
		return false; // Explicitly return false if cancelled
	}
	if (
		!(await handleSetModel(
			'research',
			answers.researchModel,
			currentModels.research?.modelId // <--- Now 'currentModels' is defined
		))
	) {
		return false; // Explicitly return false if cancelled
	}
	if (
		!(await handleSetModel(
			'fallback',
			answers.fallbackModel,
			currentModels.fallback?.modelId // <--- Now 'currentModels' is defined
		))
	) {
		return false; // Explicitly return false if cancelled
	}

	if (setupSuccess && setupConfigModified) {
		console.log(chalk.green.bold('\nModel setup complete!'));
	} else if (setupSuccess && !setupConfigModified) {
		console.log(chalk.yellow('\nNo changes made to model configuration.'));
	} else if (!setupSuccess) {
		console.error(
			chalk.red(
				'\nErrors occurred during model selection. Please review and try again.'
			)
		);
	}
	return true; // Indicate setup flow completed (not cancelled)
	// Let the main command flow continue to display results
}

/**
 * Configure and register CLI commands
 * @param {Object} program - Commander program instance
 */
function registerCommands(programInstance) {
	// Add global error handler for unknown options
	programInstance.on('option:unknown', function (unknownOption) {
		const commandName = this._name || 'unknown';
		console.error(chalk.red(`Error: Unknown option '${unknownOption}'`));
		console.error(
			chalk.yellow(
				`Run 'task-master ${commandName} --help' to see available options`
			)
		);
		process.exit(1);
	});

	// parse-prd command
	programInstance
		.command('parse-prd')
		.description('Parse a PRD file and generate tasks')
		.argument('[file]', 'Path to the PRD file')
		.option(
			'-i, --input <file>',
			'Path to the PRD file (alternative to positional argument)'
		)
		.option('-o, --output <file>', 'Output file path', TASKMASTER_TASKS_FILE)
		.option('-n, --num-tasks <number>', 'Number of tasks to generate', '10')
		.option('-f, --force', 'Skip confirmation when overwriting existing tasks')
		.option(
			'--append',
			'Append new tasks to existing tasks.json instead of overwriting'
		)
		.option(
			'-r, --research',
			'Use Perplexity AI for research-backed task generation, providing more comprehensive and accurate task breakdown'
		)
		.option('--tag <tag>', 'Specify tag context for task operations')
		.action(async (file, options) => {
			// Use input option if file argument not provided
			const inputFile = file || options.input;
			const defaultPrdPath = PRD_FILE;
			const numTasks = parseInt(options.numTasks, 10);
			const outputPath = options.output;
			const force = options.force || false;
			const append = options.append || false;
			const research = options.research || false;
			let useForce = force;
			const useAppend = append;

			const projectRoot = findProjectRoot();
			if (!projectRoot) {
				console.error(chalk.red('Error: Could not find project root.'));
				process.exit(1);
			}

			// Resolve tag using standard pattern
			const tag = options.tag || getCurrentTag(projectRoot) || 'master';

			// Show current tag context
			displayCurrentTagIndicator(tag);

			// Helper function to check if there are existing tasks in the target tag and confirm overwrite
			async function confirmOverwriteIfNeeded() {
				// Check if there are existing tasks in the target tag
				let hasExistingTasksInTag = false;
				if (fs.existsSync(outputPath)) {
					try {
						// Read the entire file to check if the tag exists
						const existingFileContent = fs.readFileSync(outputPath, 'utf8');
						const allData = JSON.parse(existingFileContent);

						// Check if the target tag exists and has tasks
						if (
							allData[tag] &&
							Array.isArray(allData[tag].tasks) &&
							allData[tag].tasks.length > 0
						) {
							hasExistingTasksInTag = true;
						}
					} catch (error) {
						// If we can't read the file or parse it, assume no existing tasks in this tag
						hasExistingTasksInTag = false;
					}
				}

				// Only show confirmation if there are existing tasks in the target tag
				if (hasExistingTasksInTag && !useForce && !useAppend) {
					const overwrite = await confirmTaskOverwrite(outputPath);
					if (!overwrite) {
						log('info', 'Operation cancelled.');
						return false;
					}
					// If user confirms 'y', we should set useForce = true for the parsePRD call
					// Only overwrite if not appending
					useForce = true;
				}
				return true;
			}

			let spinner;

			try {
				if (!inputFile) {
					if (fs.existsSync(defaultPrdPath)) {
						console.log(
							chalk.blue(`Using default PRD file path: ${defaultPrdPath}`)
						);
						if (!(await confirmOverwriteIfNeeded())) return;

						console.log(chalk.blue(`Generating ${numTasks} tasks...`));
						spinner = ora('Parsing PRD and generating tasks...\n').start();
						await parsePRD(defaultPrdPath, outputPath, numTasks, {
							append: useAppend, // Changed key from useAppend to append
							force: useForce, // Changed key from useForce to force
							research: research,
							projectRoot: projectRoot,
							tag: tag
						});
						spinner.succeed('Tasks generated successfully!');
						return;
					}

					console.log(
						chalk.yellow(
							`No PRD file specified and default PRD file not found at ${PRD_FILE}.`
						)
					);
					console.log(
						boxen(
							`${chalk.white.bold('Parse PRD Help')}\n\n${chalk.cyan('Usage:')}\n  task-master parse-prd <prd-file.txt> [options]\n\n${chalk.cyan('Options:')}\n  -i, --input <file>       Path to the PRD file (alternative to positional argument)\n  -o, --output <file>      Output file path (default: "${TASKMASTER_TASKS_FILE}")\n  -n, --num-tasks <number> Number of tasks to generate (default: 10)\n  -f, --force              Skip confirmation when overwriting existing tasks\n  --append                 Append new tasks to existing tasks.json instead of overwriting\n  -r, --research           Use Perplexity AI for research-backed task generation\n\n${chalk.cyan('Example:')}\n  task-master parse-prd requirements.txt --num-tasks 15\n  task-master parse-prd --input=requirements.txt\n  task-master parse-prd --force\n  task-master parse-prd requirements_v2.txt --append\n  task-master parse-prd requirements.txt --research\n\n${chalk.yellow('Note: This command will:')}\n  1. Look for a PRD file at ${PRD_FILE} by default\n  2. Use the file specified by --input or positional argument if provided\n  3. Generate tasks from the PRD and either:\n     - Overwrite any existing tasks.json file (default)\n     - Append to existing tasks.json if --append is used`,
							{ padding: 1, borderColor: 'blue', borderStyle: 'round' }
						)
					);
					return;
				}

				if (!fs.existsSync(inputFile)) {
					console.error(
						chalk.red(`Error: Input PRD file not found: ${inputFile}`)
					);
					process.exit(1);
				}

				if (!(await confirmOverwriteIfNeeded())) return;

				console.log(chalk.blue(`Parsing PRD file: ${inputFile}`));
				console.log(chalk.blue(`Generating ${numTasks} tasks...`));
				if (append) {
					console.log(chalk.blue('Appending to existing tasks...'));
				}
				if (research) {
					console.log(
						chalk.blue(
							'Using Perplexity AI for research-backed task generation'
						)
					);
				}

				spinner = ora('Parsing PRD and generating tasks...\n').start();
				await parsePRD(inputFile, outputPath, numTasks, {
					append: useAppend,
					force: useForce,
					research: research,
					projectRoot: projectRoot,
					tag: tag
				});
				spinner.succeed('Tasks generated successfully!');
			} catch (error) {
				if (spinner) {
					spinner.fail(`Error parsing PRD: ${error.message}`);
				} else {
					console.error(chalk.red(`Error parsing PRD: ${error.message}`));
				}
				process.exit(1);
			}
		});

	// update command
	programInstance
		.command('update')
		.description(
			'Update multiple tasks with ID >= "from" based on new information or implementation changes'
		)
		.option(
			'-f, --file <file>',
			'Path to the tasks file',
			TASKMASTER_TASKS_FILE
		)
		.option(
			'--from <id>',
			'Task ID to start updating from (tasks with ID >= this value will be updated)',
			'1'
		)
		.option(
			'-p, --prompt <text>',
			'Prompt explaining the changes or new context (required)'
		)
		.option(
			'-r, --research',
			'Use Perplexity AI for research-backed task updates'
		)
		.option('--tag <tag>', 'Specify tag context for task operations')
		.action(async (options) => {
			const tasksPath = options.file || TASKMASTER_TASKS_FILE;
			const fromId = parseInt(options.from, 10); // Validation happens here
			const prompt = options.prompt;
			const useResearch = options.research || false;

			const projectRoot = findProjectRoot();
			if (!projectRoot) {
				console.error(chalk.red('Error: Could not find project root.'));
				process.exit(1);
			}

			// Resolve tag using standard pattern
			const tag = options.tag || getCurrentTag(projectRoot) || 'master';

			// Show current tag context
			displayCurrentTagIndicator(tag);

			// Check if there's an 'id' option which is a common mistake (instead of 'from')
			if (
				process.argv.includes('--id') ||
				process.argv.some((arg) => arg.startsWith('--id='))
			) {
				console.error(
					chalk.red('Error: The update command uses --from=<id>, not --id=<id>')
				);
				console.log(chalk.yellow('\nTo update multiple tasks:'));
				console.log(
					`  task-master update --from=${fromId} --prompt="Your prompt here"`
				);
				console.log(
					chalk.yellow(
						'\nTo update a single specific task, use the update-task command instead:'
					)
				);
				console.log(
					`  task-master update-task --id=<id> --prompt="Your prompt here"`
				);
				process.exit(1);
			}

			if (!prompt) {
				console.error(
					chalk.red(
						'Error: --prompt parameter is required. Please provide information about the changes.'
					)
				);
				process.exit(1);
			}

			console.log(
				chalk.blue(
					`Updating tasks from ID >= ${fromId} with prompt: "${prompt}"`
				)
			);
			console.log(chalk.blue(`Tasks file: ${tasksPath}`));

			if (useResearch) {
				console.log(
					chalk.blue('Using Perplexity AI for research-backed task updates')
				);
			}

			// Call core updateTasks, passing context for CLI
			await updateTasks(
				tasksPath,
				fromId,
				prompt,
				useResearch,
				{ projectRoot, tag } // Pass context with projectRoot and tag
			);
		});

	// update-task command
	programInstance
		.command('update-task')
		.description(
			'Update a single specific task by ID with new information (use --id parameter)'
		)
		.option(
			'-f, --file <file>',
			'Path to the tasks file',
			TASKMASTER_TASKS_FILE
		)
		.option('-i, --id <id>', 'Task ID to update (required)')
		.option(
			'-p, --prompt <text>',
			'Prompt explaining the changes or new context (required)'
		)
		.option(
			'-r, --research',
			'Use Perplexity AI for research-backed task updates'
		)
		.option(
			'--append',
			'Append timestamped information to task details instead of full update'
		)
		.option('--tag <tag>', 'Specify tag context for task operations')
		.action(async (options) => {
			try {
				const tasksPath = options.file || TASKMASTER_TASKS_FILE;

				const projectRoot = findProjectRoot();
				if (!projectRoot) {
					console.error(chalk.red('Error: Could not find project root.'));
					process.exit(1);
				}

				// Resolve tag using standard pattern
				const tag = options.tag || getCurrentTag(projectRoot) || 'master';

				// Show current tag context
				displayCurrentTagIndicator(tag);

				// Validate required parameters
				if (!options.id) {
					console.error(chalk.red('Error: --id parameter is required'));
					console.log(
						chalk.yellow(
							'Usage example: task-master update-task --id=23 --prompt="Update with new information"'
						)
					);
					process.exit(1);
				}

				// Parse the task ID and validate it's a number
				const taskId = parseInt(options.id, 10);
				if (Number.isNaN(taskId) || taskId <= 0) {
					console.error(
						chalk.red(
							`Error: Invalid task ID: ${options.id}. Task ID must be a positive integer.`
						)
					);
					console.log(
						chalk.yellow(
							'Usage example: task-master update-task --id=23 --prompt="Update with new information"'
						)
					);
					process.exit(1);
				}

				if (!options.prompt) {
					console.error(
						chalk.red(
							'Error: --prompt parameter is required. Please provide information about the changes.'
						)
					);
					console.log(
						chalk.yellow(
							'Usage example: task-master update-task --id=23 --prompt="Update with new information"'
						)
					);
					process.exit(1);
				}

				const prompt = options.prompt;
				const useResearch = options.research || false;

				// Validate tasks file exists
				if (!fs.existsSync(tasksPath)) {
					console.error(
						chalk.red(`Error: Tasks file not found at path: ${tasksPath}`)
					);
					if (tasksPath === TASKMASTER_TASKS_FILE) {
						console.log(
							chalk.yellow(
								'Hint: Run task-master init or task-master parse-prd to create tasks.json first'
							)
						);
					} else {
						console.log(
							chalk.yellow(
								`Hint: Check if the file path is correct: ${tasksPath}`
							)
						);
					}
					process.exit(1);
				}

				console.log(
					chalk.blue(`Updating task ${taskId} with prompt: "${prompt}"`)
				);
				console.log(chalk.blue(`Tasks file: ${tasksPath}`));

				if (useResearch) {
					// Verify Perplexity API key exists if using research
					if (!isApiKeySet('perplexity')) {
						console.log(
							chalk.yellow(
								'Warning: PERPLEXITY_API_KEY environment variable is missing. Research-backed updates will not be available.'
							)
						);
						console.log(
							chalk.yellow('Falling back to Claude AI for task update.')
						);
					} else {
						console.log(
							chalk.blue('Using Perplexity AI for research-backed task update')
						);
					}
				}

				const result = await updateTaskById(
					tasksPath,
					taskId,
					prompt,
					useResearch,
					{ projectRoot, tag },
					'text',
					options.append || false
				);

				// If the task wasn't updated (e.g., if it was already marked as done)
				if (!result) {
					console.log(
						chalk.yellow(
							'\nTask update was not completed. Review the messages above for details.'
						)
					);
				}
			} catch (error) {
				console.error(chalk.red(`Error: ${error.message}`));

				// Provide more helpful error messages for common issues
				if (
					error.message.includes('task') &&
					error.message.includes('not found')
				) {
					console.log(chalk.yellow('\nTo fix this issue:'));
					console.log(
						'  1. Run task-master list to see all available task IDs'
					);
					console.log('  2. Use a valid task ID with the --id parameter');
				} else if (error.message.includes('API key')) {
					console.log(
						chalk.yellow(
							'\nThis error is related to API keys. Check your environment variables.'
						)
					);
				}

				// Use getDebugFlag getter instead of CONFIG.debug
				if (getDebugFlag()) {
					console.error(error);
				}

				process.exit(1);
			}
		});

	// update-subtask command
	programInstance
		.command('update-subtask')
		.description(
			'Update a subtask by appending additional timestamped information'
		)
		.option(
			'-f, --file <file>',
			'Path to the tasks file',
			TASKMASTER_TASKS_FILE
		)
		.option(
			'-i, --id <id>',
			'Subtask ID to update in format "parentId.subtaskId" (required)'
		)
		.option(
			'-p, --prompt <text>',
			'Prompt explaining what information to add (required)'
		)
		.option('-r, --research', 'Use Perplexity AI for research-backed updates')
		.option('--tag <tag>', 'Specify tag context for task operations')
		.action(async (options) => {
			try {
				const tasksPath = options.file || TASKMASTER_TASKS_FILE;

				const projectRoot = findProjectRoot();
				if (!projectRoot) {
					console.error(chalk.red('Error: Could not find project root.'));
					process.exit(1);
				}

				// Resolve tag using standard pattern
				const tag = options.tag || getCurrentTag(projectRoot) || 'master';

				// Show current tag context
				displayCurrentTagIndicator(tag);

				// Validate required parameters
				if (!options.id) {
					console.error(chalk.red('Error: --id parameter is required'));
					console.log(
						chalk.yellow(
							'Usage example: task-master update-subtask --id=5.2 --prompt="Add more details about the API endpoint"'
						)
					);
					process.exit(1);
				}

				// Validate subtask ID format (should contain a dot)
				const subtaskId = options.id;
				if (!subtaskId.includes('.')) {
					console.error(
						chalk.red(
							`Error: Invalid subtask ID format: ${subtaskId}. Subtask ID must be in format "parentId.subtaskId"`
						)
					);
					console.log(
						chalk.yellow(
							'Usage example: task-master update-subtask --id=5.2 --prompt="Add more details about the API endpoint"'
						)
					);
					process.exit(1);
				}

				if (!options.prompt) {
					console.error(
						chalk.red(
							'Error: --prompt parameter is required. Please provide information to add to the subtask.'
						)
					);
					console.log(
						chalk.yellow(
							'Usage example: task-master update-subtask --id=5.2 --prompt="Add more details about the API endpoint"'
						)
					);
					process.exit(1);
				}

				const prompt = options.prompt;
				const useResearch = options.research || false;

				// Validate tasks file exists
				if (!fs.existsSync(tasksPath)) {
					console.error(
						chalk.red(`Error: Tasks file not found at path: ${tasksPath}`)
					);
					if (tasksPath === TASKMASTER_TASKS_FILE) {
						console.log(
							chalk.yellow(
								'Hint: Run task-master init or task-master parse-prd to create tasks.json first'
							)
						);
					} else {
						console.log(
							chalk.yellow(
								`Hint: Check if the file path is correct: ${tasksPath}`
							)
						);
					}
					process.exit(1);
				}

				console.log(
					chalk.blue(`Updating subtask ${subtaskId} with prompt: "${prompt}"`)
				);
				console.log(chalk.blue(`Tasks file: ${tasksPath}`));

				if (useResearch) {
					// Verify Perplexity API key exists if using research
					if (!isApiKeySet('perplexity')) {
						console.log(
							chalk.yellow(
								'Warning: PERPLEXITY_API_KEY environment variable is missing. Research-backed updates will not be available.'
							)
						);
						console.log(
							chalk.yellow('Falling back to Claude AI for subtask update.')
						);
					} else {
						console.log(
							chalk.blue(
								'Using Perplexity AI for research-backed subtask update'
							)
						);
					}
				}

				const result = await updateSubtaskById(
					tasksPath,
					subtaskId,
					prompt,
					useResearch,
					{ projectRoot, tag }
				);

				if (!result) {
					console.log(
						chalk.yellow(
							'\nSubtask update was not completed. Review the messages above for details.'
						)
					);
				}
			} catch (error) {
				console.error(chalk.red(`Error: ${error.message}`));

				// Provide more helpful error messages for common issues
				if (
					error.message.includes('subtask') &&
					error.message.includes('not found')
				) {
					console.log(chalk.yellow('\nTo fix this issue:'));
					console.log(
						'  1. Run task-master list --with-subtasks to see all available subtask IDs'
					);
					console.log(
						'  2. Use a valid subtask ID with the --id parameter in format "parentId.subtaskId"'
					);
				} else if (error.message.includes('API key')) {
					console.log(
						chalk.yellow(
							'\nThis error is related to API keys. Check your environment variables.'
						)
					);
				}

				// Use getDebugFlag getter instead of CONFIG.debug
				if (getDebugFlag()) {
					console.error(error);
				}

				process.exit(1);
			}
		});

	// generate command
	programInstance
		.command('generate')
		.description('Generate task files from tasks.json')
		.option(
			'-f, --file <file>',
			'Path to the tasks file',
			TASKMASTER_TASKS_FILE
		)
		.option(
			'-o, --output <dir>',
			'Output directory',
			path.dirname(TASKMASTER_TASKS_FILE)
		)
		.option('--tag <tag>', 'Specify tag context for task operations')
		.action(async (options) => {
			const tasksPath = options.file || TASKMASTER_TASKS_FILE;
			const outputDir = options.output;
			const tag = options.tag;

			const projectRoot = findProjectRoot();
			if (!projectRoot) {
				console.error(chalk.red('Error: Could not find project root.'));
				process.exit(1);
			}

			console.log(chalk.blue(`Generating task files from: ${tasksPath}`));
			console.log(chalk.blue(`Output directory: ${outputDir}`));

			await generateTaskFiles(tasksPath, outputDir, { projectRoot, tag });
		});

	// set-status command
	programInstance
		.command('set-status')
		.alias('mark')
		.alias('set')
		.description('Set the status of a task')
		.option(
			'-i, --id <id>',
			'Task ID (can be comma-separated for multiple tasks)'
		)
		.option(
			'-s, --status <status>',
			`New status (one of: ${TASK_STATUS_OPTIONS.join(', ')})`
		)
		.option(
			'-f, --file <file>',
			'Path to the tasks file',
			TASKMASTER_TASKS_FILE
		)
		.option('--tag <tag>', 'Specify tag context for task operations')
		.action(async (options) => {
			const tasksPath = options.file || TASKMASTER_TASKS_FILE;
			const taskId = options.id;
			const status = options.status;
			const tag = options.tag;

			if (!taskId || !status) {
				console.error(chalk.red('Error: Both --id and --status are required'));
				process.exit(1);
			}

			if (!isValidTaskStatus(status)) {
				console.error(
					chalk.red(
						`Error: Invalid status value: ${status}. Use one of: ${TASK_STATUS_OPTIONS.join(', ')}`
					)
				);

				process.exit(1);
			}

			// Find project root for tag resolution
			const projectRoot = findProjectRoot();
			if (!projectRoot) {
				console.error(chalk.red('Error: Could not find project root.'));
				process.exit(1);
			}

			// Resolve tag using standard pattern and show current tag context
			const resolvedTag = tag || getCurrentTag(projectRoot) || 'master';
			displayCurrentTagIndicator(resolvedTag);

			console.log(
				chalk.blue(`Setting status of task(s) ${taskId} to: ${status}`)
			);

			await setTaskStatus(tasksPath, taskId, status, { projectRoot, tag });
		});

	// list command
	programInstance
		.command('list')
		.description('List all tasks')
		.option(
			'-f, --file <file>',
			'Path to the tasks file',
			TASKMASTER_TASKS_FILE
		)
		.option(
			'-r, --report <report>',
			'Path to the complexity report file',
			COMPLEXITY_REPORT_FILE
		)
		.option('-s, --status <status>', 'Filter by status')
		.option('--with-subtasks', 'Show subtasks for each task')
		.option('--tag <tag>', 'Specify tag context for task operations')
		.action(async (options) => {
			const projectRoot = findProjectRoot();
			if (!projectRoot) {
				console.error(chalk.red('Error: Could not find project root.'));
				process.exit(1);
			}

			const tasksPath = options.file || TASKMASTER_TASKS_FILE;
			const reportPath = options.report;
			const statusFilter = options.status;
			const withSubtasks = options.withSubtasks || false;
			const tag = options.tag || getCurrentTag(projectRoot) || 'master';

			// Show current tag context
			displayCurrentTagIndicator(tag);

			console.log(chalk.blue(`Listing tasks from: ${tasksPath}`));
			if (statusFilter) {
				console.log(chalk.blue(`Filtering by status: ${statusFilter}`));
			}
			if (withSubtasks) {
				console.log(chalk.blue('Including subtasks in listing'));
			}

			await listTasks(
				tasksPath,
				statusFilter,
				reportPath,
				withSubtasks,
				'text',
				tag,
				{ projectRoot }
			);
		});

	// expand command
	programInstance
		.command('expand')
		.description('Expand a task into subtasks using AI')
		.option('-i, --id <id>', 'ID of the task to expand')
		.option(
			'-a, --all',
			'Expand all pending tasks based on complexity analysis'
		)
		.option(
			'-n, --num <number>',
			'Number of subtasks to generate (uses complexity analysis by default if available)'
		)
		.option(
			'-r, --research',
			'Enable research-backed generation (e.g., using Perplexity)',
			false
		)
		.option('-p, --prompt <text>', 'Additional context for subtask generation')
		.option('-f, --force', 'Force expansion even if subtasks exist', false) // Ensure force option exists
		.option(
			'--file <file>',
			'Path to the tasks file (relative to project root)',
			TASKMASTER_TASKS_FILE // Allow file override
		) // Allow file override
		.option('--tag <tag>', 'Specify tag context for task operations')
		.action(async (options) => {
			const projectRoot = findProjectRoot();
			if (!projectRoot) {
				console.error(chalk.red('Error: Could not find project root.'));
				process.exit(1);
			}
			const tasksPath = path.resolve(projectRoot, options.file); // Resolve tasks path
			const tag = options.tag;

			// Show current tag context
			displayCurrentTagIndicator(tag || getCurrentTag(projectRoot) || 'master');

			if (options.all) {
				// --- Handle expand --all ---
				console.log(chalk.blue('Expanding all pending tasks...'));
				// Updated call to the refactored expandAllTasks
				try {
					const result = await expandAllTasks(
						tasksPath,
						options.num, // Pass num
						options.research, // Pass research flag
						options.prompt, // Pass additional context
						options.force, // Pass force flag
						{ projectRoot, tag } // Pass context with projectRoot and tag
						// outputFormat defaults to 'text' in expandAllTasks for CLI
					);
				} catch (error) {
					console.error(
						chalk.red(`Error expanding all tasks: ${error.message}`)
					);
					process.exit(1);
				}
			} else if (options.id) {
				// --- Handle expand --id <id> (Should be correct from previous refactor) ---
				if (!options.id) {
					console.error(
						chalk.red('Error: Task ID is required unless using --all.')
					);
					process.exit(1);
				}

				console.log(chalk.blue(`Expanding task ${options.id}...`));
				try {
					// Call the refactored expandTask function
					await expandTask(
						tasksPath,
						options.id,
						options.num,
						options.research,
						options.prompt,
						{ projectRoot, tag }, // Pass context with projectRoot and tag
						options.force // Pass the force flag down
					);
					// expandTask logs its own success/failure for single task
				} catch (error) {
					console.error(
						chalk.red(`Error expanding task ${options.id}: ${error.message}`)
					);
					process.exit(1);
				}
			} else {
				console.error(
					chalk.red('Error: You must specify either a task ID (--id) or --all.')
				);
				programInstance.help(); // Show help
			}
		});

	// analyze-complexity command
	programInstance
		.command('analyze-complexity')
		.description(
			`Analyze tasks and generate expansion recommendations${chalk.reset('')}`
		)
		.option(
			'-o, --output <file>',
			'Output file path for the report',
			COMPLEXITY_REPORT_FILE
		)
		.option(
			'-m, --model <model>',
			'LLM model to use for analysis (defaults to configured model)'
		)
		.option(
			'-t, --threshold <number>',
			'Minimum complexity score to recommend expansion (1-10)',
			'5'
		)
		.option(
			'-f, --file <file>',
			'Path to the tasks file',
			TASKMASTER_TASKS_FILE
		)
		.option(
			'-r, --research',
			'Use Perplexity AI for research-backed complexity analysis'
		)
		.option(
			'-i, --id <ids>',
			'Comma-separated list of specific task IDs to analyze (e.g., "1,3,5")'
		)
		.option('--from <id>', 'Starting task ID in a range to analyze')
		.option('--to <id>', 'Ending task ID in a range to analyze')
		.option('--tag <tag>', 'Specify tag context for task operations')
		.action(async (options) => {
			const tasksPath = options.file || TASKMASTER_TASKS_FILE;
			const tag = options.tag;
			const modelOverride = options.model;
			const thresholdScore = parseFloat(options.threshold);
			const useResearch = options.research || false;

			const projectRoot = findProjectRoot();
			if (!projectRoot) {
				console.error(chalk.red('Error: Could not find project root.'));
				process.exit(1);
			}

			// Use the provided tag, or the current active tag, or default to 'master'
			const targetTag = tag || getCurrentTag(projectRoot) || 'master';

			// Show current tag context
			displayCurrentTagIndicator(targetTag);

			// Tag-aware output file naming: master -> task-complexity-report.json, other tags -> task-complexity-report_tagname.json
			const outputPath =
				options.output === COMPLEXITY_REPORT_FILE && targetTag !== 'master'
					? options.output.replace('.json', `_${targetTag}.json`)
					: options.output;

			console.log(chalk.blue(`Analyzing task complexity from: ${tasksPath}`));
			console.log(chalk.blue(`Output report will be saved to: ${outputPath}`));

			if (options.id) {
				console.log(chalk.blue(`Analyzing specific task IDs: ${options.id}`));
			} else if (options.from || options.to) {
				const fromStr = options.from ? options.from : 'first';
				const toStr = options.to ? options.to : 'last';
				console.log(
					chalk.blue(`Analyzing tasks in range: ${fromStr} to ${toStr}`)
				);
			}

			if (useResearch) {
				console.log(
					chalk.blue(
						'Using Perplexity AI for research-backed complexity analysis'
					)
				);
			}

			// Update options with tag-aware output path and context
			const updatedOptions = {
				...options,
				output: outputPath,
				tag: targetTag,
				projectRoot: projectRoot
			};

			await analyzeTaskComplexity(updatedOptions);
		});

	// research command
	programInstance
		.command('research')
		.description('Perform AI-powered research queries with project context')
		.argument('[prompt]', 'Research prompt to investigate')
		.option('--file <file>', 'Path to the tasks file')
		.option(
			'-i, --id <ids>',
			'Comma-separated task/subtask IDs to include as context (e.g., "15,16.2")'
		)
		.option(
			'-f, --files <paths>',
			'Comma-separated file paths to include as context'
		)
		.option(
			'-c, --context <text>',
			'Additional custom context to include in the research prompt'
		)
		.option(
			'-t, --tree',
			'Include project file tree structure in the research context'
		)
		.option(
			'-s, --save <file>',
			'Save research results to the specified task/subtask(s)'
		)
		.option(
			'-d, --detail <level>',
			'Output detail level: low, medium, high',
			'medium'
		)
		.option(
			'--save-to <id>',
			'Automatically save research results to specified task/subtask ID (e.g., "15" or "15.2")'
		)
		.option(
			'--save-file',
			'Save research results to .taskmaster/docs/research/ directory'
		)
		.option('--tag <tag>', 'Specify tag context for task operations')
		.action(async (prompt, options) => {
			// Parameter validation
			if (!prompt || typeof prompt !== 'string' || prompt.trim().length === 0) {
				console.error(
					chalk.red('Error: Research prompt is required and cannot be empty')
				);
				showResearchHelp();
				process.exit(1);
			}

			// Validate detail level
			const validDetailLevels = ['low', 'medium', 'high'];
			if (
				options.detail &&
				!validDetailLevels.includes(options.detail.toLowerCase())
			) {
				console.error(
					chalk.red(
						`Error: Detail level must be one of: ${validDetailLevels.join(', ')}`
					)
				);
				process.exit(1);
			}

			// Validate and parse task IDs if provided
			let taskIds = [];
			if (options.id) {
				try {
					taskIds = options.id.split(',').map((id) => {
						const trimmedId = id.trim();
						// Support both task IDs (e.g., "15") and subtask IDs (e.g., "15.2")
						if (!/^\d+(\.\d+)?$/.test(trimmedId)) {
							throw new Error(
								`Invalid task ID format: "${trimmedId}". Expected format: "15" or "15.2"`
							);
						}
						return trimmedId;
					});
				} catch (error) {
					console.error(chalk.red(`Error parsing task IDs: ${error.message}`));
					process.exit(1);
				}
			}

			// Validate and parse file paths if provided
			let filePaths = [];
			if (options.files) {
				try {
					filePaths = options.files.split(',').map((filePath) => {
						const trimmedPath = filePath.trim();
						if (trimmedPath.length === 0) {
							throw new Error('Empty file path provided');
						}
						return trimmedPath;
					});
				} catch (error) {
					console.error(
						chalk.red(`Error parsing file paths: ${error.message}`)
					);
					process.exit(1);
				}
			}

			// Validate save-to option if provided
			if (options.saveTo) {
				const saveToId = options.saveTo.trim();
				if (saveToId.length === 0) {
					console.error(chalk.red('Error: Save-to ID cannot be empty'));
					process.exit(1);
				}
				// Validate ID format: number or number.number
				if (!/^\d+(\.\d+)?$/.test(saveToId)) {
					console.error(
						chalk.red(
							'Error: Save-to ID must be in format "15" for task or "15.2" for subtask'
						)
					);
					process.exit(1);
				}
			}

			// Validate save option if provided (legacy file save)
			if (options.save) {
				const saveTarget = options.save.trim();
				if (saveTarget.length === 0) {
					console.error(chalk.red('Error: Save target cannot be empty'));
					process.exit(1);
				}
				// Check if it's a valid file path (basic validation)
				if (saveTarget.includes('..') || saveTarget.startsWith('/')) {
					console.error(
						chalk.red(
							'Error: Save path must be relative and cannot contain ".."'
						)
					);
					process.exit(1);
				}
			}

			// Determine project root and tasks file path
			const projectRoot = findProjectRoot() || '.';
			const tag = options.tag || getCurrentTag(projectRoot) || 'master';
			const tasksPath =
				options.file ||
				path.join(projectRoot, '.taskmaster', 'tasks', 'tasks.json');

			// Show current tag context
			displayCurrentTagIndicator(tag);

			// Validate tasks file exists if task IDs are specified
			if (taskIds.length > 0) {
				try {
					const tasksData = readJSON(tasksPath, projectRoot, tag);
					if (!tasksData || !tasksData.tasks) {
						console.error(
							chalk.red(
								`Error: No valid tasks found in ${tasksPath} for tag '${tag}'`
							)
						);
						process.exit(1);
					}
				} catch (error) {
					console.error(
						chalk.red(`Error reading tasks file: ${error.message}`)
					);
					process.exit(1);
				}
			}

			// Validate file paths exist if specified
			if (filePaths.length > 0) {
				for (const filePath of filePaths) {
					const fullPath = path.isAbsolute(filePath)
						? filePath
						: path.join(projectRoot, filePath);
					if (!fs.existsSync(fullPath)) {
						console.error(chalk.red(`Error: File not found: ${filePath}`));
						process.exit(1);
					}
				}
			}

			// Create validated parameters object
			const validatedParams = {
				prompt: prompt.trim(),
				taskIds: taskIds,
				filePaths: filePaths,
				customContext: options.context ? options.context.trim() : null,
				includeProjectTree: !!options.tree,
				saveTarget: options.save ? options.save.trim() : null,
				saveToId: options.saveTo ? options.saveTo.trim() : null,
				allowFollowUp: true, // Always allow follow-up in CLI
				detailLevel: options.detail ? options.detail.toLowerCase() : 'medium',
				tasksPath: tasksPath,
				projectRoot: projectRoot
			};

			// Display what we're about to do
			console.log(chalk.blue(`Researching: "${validatedParams.prompt}"`));

			if (validatedParams.taskIds.length > 0) {
				console.log(
					chalk.gray(`Task context: ${validatedParams.taskIds.join(', ')}`)
				);
			}

			if (validatedParams.filePaths.length > 0) {
				console.log(
					chalk.gray(`File context: ${validatedParams.filePaths.join(', ')}`)
				);
			}

			if (validatedParams.customContext) {
				console.log(
					chalk.gray(
						`Custom context: ${validatedParams.customContext.substring(0, 50)}${validatedParams.customContext.length > 50 ? '...' : ''}`
					)
				);
			}

			if (validatedParams.includeProjectTree) {
				console.log(chalk.gray('Including project file tree'));
			}

			console.log(chalk.gray(`Detail level: ${validatedParams.detailLevel}`));

			try {
				// Import the research function
				const { performResearch } = await import('./task-manager/research.js');

				// Prepare research options
				const researchOptions = {
					taskIds: validatedParams.taskIds,
					filePaths: validatedParams.filePaths,
					customContext: validatedParams.customContext || '',
					includeProjectTree: validatedParams.includeProjectTree,
					detailLevel: validatedParams.detailLevel,
					projectRoot: validatedParams.projectRoot,
					saveToFile: !!options.saveFile,
					tag: tag
				};

				// Execute research
				const result = await performResearch(
					validatedParams.prompt,
					researchOptions,
					{
						commandName: 'research',
						outputType: 'cli',
						tag: tag
					},
					'text',
					validatedParams.allowFollowUp // Pass follow-up flag
				);

				// Auto-save to task/subtask if requested and no interactive save occurred
				if (validatedParams.saveToId && !result.interactiveSaveOccurred) {
					try {
						const isSubtask = validatedParams.saveToId.includes('.');

						// Format research content for saving
						const researchContent = `## Research Query: ${validatedParams.prompt}

**Detail Level:** ${result.detailLevel}
**Context Size:** ${result.contextSize} characters
**Timestamp:** ${new Date().toLocaleDateString()} ${new Date().toLocaleTimeString()}

### Results

${result.result}`;

						if (isSubtask) {
							// Save to subtask
							const { updateSubtaskById } = await import(
								'./task-manager/update-subtask-by-id.js'
							);

							await updateSubtaskById(
								validatedParams.tasksPath,
								validatedParams.saveToId,
								researchContent,
								false, // useResearch = false for simple append
								{
									commandName: 'research-save',
									outputType: 'cli',
									projectRoot: validatedParams.projectRoot,
									tag: tag
								},
								'text'
							);

							console.log(
								chalk.green(
									`✅ Research saved to subtask ${validatedParams.saveToId}`
								)
							);
						} else {
							// Save to task
							const updateTaskById = (
								await import('./task-manager/update-task-by-id.js')
							).default;

							const taskIdNum = parseInt(validatedParams.saveToId, 10);
							await updateTaskById(
								validatedParams.tasksPath,
								taskIdNum,
								researchContent,
								false, // useResearch = false for simple append
								{
									commandName: 'research-save',
									outputType: 'cli',
									projectRoot: validatedParams.projectRoot,
									tag: tag
								},
								'text',
								true // appendMode = true
							);

							console.log(
								chalk.green(
									`✅ Research saved to task ${validatedParams.saveToId}`
								)
							);
						}
					} catch (saveError) {
						console.log(
							chalk.red(`❌ Error saving to task/subtask: ${saveError.message}`)
						);
					}
				}

				// Save results to file if requested (legacy)
				if (validatedParams.saveTarget) {
					const saveContent = `# Research Query: ${validatedParams.prompt}

**Detail Level:** ${result.detailLevel}
**Context Size:** ${result.contextSize} characters
**Timestamp:** ${new Date().toISOString()}

## Results

${result.result}
`;

					fs.writeFileSync(validatedParams.saveTarget, saveContent, 'utf-8');
					console.log(
						chalk.green(`\n💾 Results saved to: ${validatedParams.saveTarget}`)
					);
				}
			} catch (error) {
				console.error(chalk.red(`\n❌ Research failed: ${error.message}`));
				process.exit(1);
			}
		});

	// clear-subtasks command
	programInstance
		.command('clear-subtasks')
		.description('Clear subtasks from specified tasks')
		.option(
			'-f, --file <file>',
			'Path to the tasks file',
			TASKMASTER_TASKS_FILE
		)
		.option(
			'-i, --id <ids>',
			'Task IDs (comma-separated) to clear subtasks from'
		)
		.option('--all', 'Clear subtasks from all tasks')
		.option('--tag <tag>', 'Specify tag context for task operations')
		.action(async (options) => {
			const tasksPath = options.file || TASKMASTER_TASKS_FILE;
			const taskIds = options.id;
			const all = options.all;
			const tag = options.tag;

			const projectRoot = findProjectRoot();
			if (!projectRoot) {
				console.error(chalk.red('Error: Could not find project root.'));
				process.exit(1);
			}

			// Show current tag context
			displayCurrentTagIndicator(tag || getCurrentTag(projectRoot) || 'master');

			if (!taskIds && !all) {
				console.error(
					chalk.red(
						'Error: Please specify task IDs with --id=<ids> or use --all to clear all tasks'
					)
				);
				process.exit(1);
			}

			if (all) {
				// If --all is specified, get all task IDs
				const data = readJSON(tasksPath, projectRoot, tag);
				if (!data || !data.tasks) {
					console.error(chalk.red('Error: No valid tasks found'));
					process.exit(1);
				}
				const allIds = data.tasks.map((t) => t.id).join(',');
				clearSubtasks(tasksPath, allIds, { projectRoot, tag });
			} else {
				clearSubtasks(tasksPath, taskIds, { projectRoot, tag });
			}
		});

	// add-task command
	programInstance
		.command('add-task')
		.description('Add a new task using AI, optionally providing manual details')
		.option(
			'-f, --file <file>',
			'Path to the tasks file',
			TASKMASTER_TASKS_FILE
		)
		.option(
			'-p, --prompt <prompt>',
			'Description of the task to add (required if not using manual fields)'
		)
		.option('-t, --title <title>', 'Task title (for manual task creation)')
		.option(
			'-d, --description <description>',
			'Task description (for manual task creation)'
		)
		.option(
			'--details <details>',
			'Implementation details (for manual task creation)'
		)
		.option(
			'--dependencies <dependencies>',
			'Comma-separated list of task IDs this task depends on'
		)
		.option(
			'--priority <priority>',
			'Task priority (high, medium, low)',
			'medium'
		)
		.option(
			'-r, --research',
			'Whether to use research capabilities for task creation'
		)
		.option('--tag <tag>', 'Specify tag context for task operations')
		.action(async (options) => {
			const isManualCreation = options.title && options.description;

			// Validate that either prompt or title+description are provided
			if (!options.prompt && !isManualCreation) {
				console.error(
					chalk.red(
						'Error: Either --prompt or both --title and --description must be provided'
					)
				);
				process.exit(1);
			}

			const tasksPath = options.file || TASKMASTER_TASKS_FILE;

			if (!fs.existsSync(tasksPath)) {
				console.error(
					`❌ No tasks.json file found. Please run "task-master init" or create a tasks.json file at ${TASKMASTER_TASKS_FILE}`
				);
				process.exit(1);
			}

			// Correctly determine projectRoot
			const projectRoot = findProjectRoot();
			if (!projectRoot) {
				console.error(chalk.red('Error: Could not find project root.'));
				process.exit(1);
			}

			// Show current tag context
			displayCurrentTagIndicator(
				options.tag || getCurrentTag(projectRoot) || 'master'
			);

			let manualTaskData = null;
			if (isManualCreation) {
				manualTaskData = {
					title: options.title,
					description: options.description,
					details: options.details || '',
					testStrategy: options.testStrategy || ''
				};
				// Restore specific logging for manual creation
				console.log(
					chalk.blue(`Creating task manually with title: "${options.title}"`)
				);
			} else {
				// Restore specific logging for AI creation
				console.log(
					chalk.blue(`Creating task with AI using prompt: "${options.prompt}"`)
				);
			}

			// Log dependencies and priority if provided (restored)
			const dependenciesArray = options.dependencies
				? options.dependencies.split(',').map((id) => id.trim())
				: [];
			if (dependenciesArray.length > 0) {
				console.log(
					chalk.blue(`Dependencies: [${dependenciesArray.join(', ')}]`)
				);
			}
			if (options.priority) {
				console.log(chalk.blue(`Priority: ${options.priority}`));
			}

			const context = {
				projectRoot,
				tag: options.tag,
				commandName: 'add-task',
				outputType: 'cli'
			};

			try {
				const { newTaskId, telemetryData } = await addTask(
					tasksPath,
					options.prompt,
					dependenciesArray,
					options.priority,
					context,
					'text',
					manualTaskData,
					options.research
				);

				// addTask handles detailed CLI success logging AND telemetry display when outputFormat is 'text'
				// No need to call displayAiUsageSummary here anymore.
			} catch (error) {
				console.error(chalk.red(`Error adding task: ${error.message}`));
				if (error.details) {
					console.error(chalk.red(error.details));
				}
				process.exit(1);
			}
		});

	// next command
	programInstance
		.command('next')
		.description(
			`Show the next task to work on based on dependencies and status${chalk.reset('')}`
		)
		.option(
			'-f, --file <file>',
			'Path to the tasks file',
			TASKMASTER_TASKS_FILE
		)
		.option(
			'-r, --report <report>',
			'Path to the complexity report file',
			COMPLEXITY_REPORT_FILE
		)
		.option('--tag <tag>', 'Specify tag context for task operations')
		.action(async (options) => {
			const tasksPath = options.file || TASKMASTER_TASKS_FILE;
			const reportPath = options.report;
			const tag = options.tag;

			const projectRoot = findProjectRoot();
			if (!projectRoot) {
				console.error(chalk.red('Error: Could not find project root.'));
				process.exit(1);
			}

			// Show current tag context
			displayCurrentTagIndicator(tag || getCurrentTag(projectRoot) || 'master');

			await displayNextTask(tasksPath, reportPath, { projectRoot, tag });
		});

	// show command
	programInstance
		.command('show')
		.description(
			`Display detailed information about one or more tasks${chalk.reset('')}`
		)
		.argument('[id]', 'Task ID(s) to show (comma-separated for multiple)')
		.option(
			'-i, --id <id>',
			'Task ID(s) to show (comma-separated for multiple)'
		)
		.option('-s, --status <status>', 'Filter subtasks by status')
		.option(
			'-f, --file <file>',
			'Path to the tasks file',
			TASKMASTER_TASKS_FILE
		)
		.option(
			'-r, --report <report>',
			'Path to the complexity report file',
			COMPLEXITY_REPORT_FILE
		)
		.option('--tag <tag>', 'Specify tag context for task operations')
		.action(async (taskId, options) => {
			const projectRoot = findProjectRoot();
			if (!projectRoot) {
				console.error(chalk.red('Error: Could not find project root.'));
				process.exit(1);
			}

			const idArg = taskId || options.id;
			const statusFilter = options.status;
			const tag = options.tag;

			// Show current tag context
			displayCurrentTagIndicator(tag || getCurrentTag(projectRoot) || 'master');

			if (!idArg) {
				console.error(chalk.red('Error: Please provide a task ID'));
				process.exit(1);
			}

			const tasksPath = options.file || TASKMASTER_TASKS_FILE;
			const reportPath = options.report;

			// Check if multiple IDs are provided (comma-separated)
			const taskIds = idArg
				.split(',')
				.map((id) => id.trim())
				.filter((id) => id.length > 0);

			if (taskIds.length > 1) {
				// Multiple tasks - use compact summary view with interactive drill-down
				await displayMultipleTasksSummary(
					tasksPath,
					taskIds,
					reportPath,
					statusFilter,
					{ projectRoot, tag }
				);
			} else {
				// Single task - use detailed view
				await displayTaskById(
					tasksPath,
					taskIds[0],
					reportPath,
					statusFilter,
					tag,
					{ projectRoot }
				);
			}
		});

	// add-dependency command
	programInstance
		.command('add-dependency')
		.description('Add a dependency to a task')
		.option('-i, --id <id>', 'Task ID to add dependency to')
		.option('-d, --depends-on <id>', 'Task ID that will become a dependency')
		.option(
			'-f, --file <file>',
			'Path to the tasks file',
			TASKMASTER_TASKS_FILE
		)
		.option('--tag <tag>', 'Specify tag context for task operations')
		.action(async (options) => {
			const tasksPath = options.file || TASKMASTER_TASKS_FILE;
			const taskId = options.id;
			const dependencyId = options.dependsOn;

			const projectRoot = findProjectRoot();
			if (!projectRoot) {
				console.error(chalk.red('Error: Could not find project root.'));
				process.exit(1);
			}

			// Resolve tag using standard pattern
			const tag = options.tag || getCurrentTag(projectRoot) || 'master';

			// Show current tag context
			displayCurrentTagIndicator(tag);

			if (!taskId || !dependencyId) {
				console.error(
					chalk.red('Error: Both --id and --depends-on are required')
				);
				process.exit(1);
			}

			// Handle subtask IDs correctly by preserving the string format for IDs containing dots
			// Only use parseInt for simple numeric IDs
			const formattedTaskId = taskId.includes('.')
				? taskId
				: parseInt(taskId, 10);
			const formattedDependencyId = dependencyId.includes('.')
				? dependencyId
				: parseInt(dependencyId, 10);

			await addDependency(tasksPath, formattedTaskId, formattedDependencyId, {
				projectRoot,
				tag
			});
		});

	// remove-dependency command
	programInstance
		.command('remove-dependency')
		.description('Remove a dependency from a task')
		.option('-i, --id <id>', 'Task ID to remove dependency from')
		.option('-d, --depends-on <id>', 'Task ID to remove as a dependency')
		.option(
			'-f, --file <file>',
			'Path to the tasks file',
			TASKMASTER_TASKS_FILE
		)
		.option('--tag <tag>', 'Specify tag context for task operations')
		.action(async (options) => {
			const tasksPath = options.file || TASKMASTER_TASKS_FILE;
			const taskId = options.id;
			const dependencyId = options.dependsOn;

			const projectRoot = findProjectRoot();
			if (!projectRoot) {
				console.error(chalk.red('Error: Could not find project root.'));
				process.exit(1);
			}

			// Resolve tag using standard pattern
			const tag = options.tag || getCurrentTag(projectRoot) || 'master';

			// Show current tag context
			displayCurrentTagIndicator(tag);

			if (!taskId || !dependencyId) {
				console.error(
					chalk.red('Error: Both --id and --depends-on are required')
				);
				process.exit(1);
			}

			// Handle subtask IDs correctly by preserving the string format for IDs containing dots
			// Only use parseInt for simple numeric IDs
			const formattedTaskId = taskId.includes('.')
				? taskId
				: parseInt(taskId, 10);
			const formattedDependencyId = dependencyId.includes('.')
				? dependencyId
				: parseInt(dependencyId, 10);

			await removeDependency(
				tasksPath,
				formattedTaskId,
				formattedDependencyId,
				{
					projectRoot,
					tag
				}
			);
		});

	// validate-dependencies command
	programInstance
		.command('validate-dependencies')
		.description(
			`Identify invalid dependencies without fixing them${chalk.reset('')}`
		)
		.option(
			'-f, --file <file>',
			'Path to the tasks file',
			TASKMASTER_TASKS_FILE
		)
		.option('--tag <tag>', 'Specify tag context for task operations')
		.action(async (options) => {
			const projectRoot = findProjectRoot();
			if (!projectRoot) {
				console.error(chalk.red('Error: Could not find project root.'));
				process.exit(1);
			}

			// Resolve tag using standard pattern
			const tag = options.tag || getCurrentTag(projectRoot) || 'master';

			// Show current tag context
			displayCurrentTagIndicator(tag);

			await validateDependenciesCommand(options.file || TASKMASTER_TASKS_FILE, {
				context: { projectRoot, tag }
			});
		});

	// fix-dependencies command
	programInstance
		.command('fix-dependencies')
		.description(`Fix invalid dependencies automatically${chalk.reset('')}`)
		.option(
			'-f, --file <file>',
			'Path to the tasks file',
			TASKMASTER_TASKS_FILE
		)
		.option('--tag <tag>', 'Specify tag context for task operations')
		.action(async (options) => {
			const projectRoot = findProjectRoot();
			if (!projectRoot) {
				console.error(chalk.red('Error: Could not find project root.'));
				process.exit(1);
			}

			// Resolve tag using standard pattern
			const tag = options.tag || getCurrentTag(projectRoot) || 'master';

			// Show current tag context
			displayCurrentTagIndicator(tag);

			await fixDependenciesCommand(options.file || TASKMASTER_TASKS_FILE, {
				context: { projectRoot, tag }
			});
		});

	// complexity-report command
	programInstance
		.command('complexity-report')
		.description(`Display the complexity analysis report${chalk.reset('')}`)
		.option(
			'-f, --file <file>',
			'Path to the report file',
			COMPLEXITY_REPORT_FILE
		)
		.option('--tag <tag>', 'Specify tag context for task operations')
		.action(async (options) => {
			const projectRoot = findProjectRoot();
			if (!projectRoot) {
				console.error(chalk.red('Error: Could not find project root.'));
				process.exit(1);
			}

			// Use the provided tag, or the current active tag, or default to 'master'
			const targetTag = options.tag || getCurrentTag(projectRoot) || 'master';

			// Show current tag context
			displayCurrentTagIndicator(targetTag);

			// Tag-aware report file naming: master -> task-complexity-report.json, other tags -> task-complexity-report_tagname.json
			const reportPath =
				options.file === COMPLEXITY_REPORT_FILE && targetTag !== 'master'
					? options.file.replace('.json', `_${targetTag}.json`)
					: options.file || COMPLEXITY_REPORT_FILE;

			await displayComplexityReport(reportPath);
		});

	// add-subtask command
	programInstance
		.command('add-subtask')
		.description('Add a subtask to an existing task')
		.option(
			'-f, --file <file>',
			'Path to the tasks file',
			TASKMASTER_TASKS_FILE
		)
		.option('-p, --parent <id>', 'Parent task ID (required)')
		.option('-i, --task-id <id>', 'Existing task ID to convert to subtask')
		.option(
			'-t, --title <title>',
			'Title for the new subtask (when creating a new subtask)'
		)
		.option('-d, --description <text>', 'Description for the new subtask')
		.option('--details <text>', 'Implementation details for the new subtask')
		.option(
			'--dependencies <ids>',
			'Comma-separated list of dependency IDs for the new subtask'
		)
		.option('-s, --status <status>', 'Status for the new subtask', 'pending')
		.option('--skip-generate', 'Skip regenerating task files')
		.option('--tag <tag>', 'Specify tag context for task operations')
		.action(async (options) => {
			const projectRoot = findProjectRoot();
			if (!projectRoot) {
				console.error(chalk.red('Error: Could not find project root.'));
				process.exit(1);
			}

			const tasksPath = options.file || TASKMASTER_TASKS_FILE;
			const parentId = options.parent;
			const existingTaskId = options.taskId;
			const generateFiles = !options.skipGenerate;

			// Resolve tag using standard pattern
			const tag = options.tag || getCurrentTag(projectRoot) || 'master';

			// Show current tag context
			displayCurrentTagIndicator(tag);

			if (!parentId) {
				console.error(
					chalk.red(
						'Error: --parent parameter is required. Please provide a parent task ID.'
					)
				);
				showAddSubtaskHelp();
				process.exit(1);
			}

			// Parse dependencies if provided
			let dependencies = [];
			if (options.dependencies) {
				dependencies = options.dependencies.split(',').map((id) => {
					// Handle both regular IDs and dot notation
					return id.includes('.') ? id.trim() : parseInt(id.trim(), 10);
				});
			}

			try {
				if (existingTaskId) {
					// Convert existing task to subtask
					console.log(
						chalk.blue(
							`Converting task ${existingTaskId} to a subtask of ${parentId}...`
						)
					);
					await addSubtask(
						tasksPath,
						parentId,
						existingTaskId,
						null,
						generateFiles,
						{ projectRoot, tag }
					);
					console.log(
						chalk.green(
							`✓ Task ${existingTaskId} successfully converted to a subtask of task ${parentId}`
						)
					);
				} else if (options.title) {
					// Create new subtask with provided data
					console.log(
						chalk.blue(`Creating new subtask for parent task ${parentId}...`)
					);

					const newSubtaskData = {
						title: options.title,
						description: options.description || '',
						details: options.details || '',
						status: options.status || 'pending',
						dependencies: dependencies
					};

					const subtask = await addSubtask(
						tasksPath,
						parentId,
						null,
						newSubtaskData,
						generateFiles,
						{ projectRoot, tag }
					);
					console.log(
						chalk.green(
							`✓ New subtask ${parentId}.${subtask.id} successfully created`
						)
					);

					// Display success message and suggested next steps
					console.log(
						boxen(
							chalk.white.bold(
								`Subtask ${parentId}.${subtask.id} Added Successfully`
							) +
								'\n\n' +
								chalk.white(`Title: ${subtask.title}`) +
								'\n' +
								chalk.white(`Status: ${getStatusWithColor(subtask.status)}`) +
								'\n' +
								(dependencies.length > 0
									? chalk.white(`Dependencies: ${dependencies.join(', ')}`) +
										'\n'
									: '') +
								'\n' +
								chalk.white.bold('Next Steps:') +
								'\n' +
								chalk.cyan(
									`1. Run ${chalk.yellow(`task-master show ${parentId}`)} to see the parent task with all subtasks`
								) +
								'\n' +
								chalk.cyan(
									`2. Run ${chalk.yellow(`task-master set-status --id=${parentId}.${subtask.id} --status=in-progress`)} to start working on it`
								),
							{
								padding: 1,
								borderColor: 'green',
								borderStyle: 'round',
								margin: { top: 1 }
							}
						)
					);
				} else {
					console.error(
						chalk.red('Error: Either --task-id or --title must be provided.')
					);
					console.log(
						boxen(
							chalk.white.bold('Usage Examples:') +
								'\n\n' +
								chalk.white('Convert existing task to subtask:') +
								'\n' +
								chalk.yellow(
									`  task-master add-subtask --parent=5 --task-id=8`
								) +
								'\n\n' +
								chalk.white('Create new subtask:') +
								'\n' +
								chalk.yellow(
									`  task-master add-subtask --parent=5 --title="Implement login UI" --description="Create the login form"`
								) +
								'\n\n',
							{ padding: 1, borderColor: 'blue', borderStyle: 'round' }
						)
					);
					process.exit(1);
				}
			} catch (error) {
				console.error(chalk.red(`Error: ${error.message}`));
				showAddSubtaskHelp();
				process.exit(1);
			}
		})
		.on('error', function (err) {
			console.error(chalk.red(`Error: ${err.message}`));
			showAddSubtaskHelp();
			process.exit(1);
		});

	// Helper function to show add-subtask command help
	function showAddSubtaskHelp() {
		console.log(
			boxen(
				`${chalk.white.bold('Add Subtask Command Help')}\n\n${chalk.cyan('Usage:')}\n  task-master add-subtask --parent=<id> [options]\n\n${chalk.cyan('Options:')}\n  -p, --parent <id>         Parent task ID (required)\n  -i, --task-id <id>        Existing task ID to convert to subtask\n  -t, --title <title>       Title for the new subtask\n  -d, --description <text>  Description for the new subtask\n  --details <text>          Implementation details for the new subtask\n  --dependencies <ids>      Comma-separated list of dependency IDs\n  -s, --status <status>     Status for the new subtask (default: "pending")\n  -f, --file <file>         Path to the tasks file (default: "${TASKMASTER_TASKS_FILE}")\n  --skip-generate           Skip regenerating task files\n\n${chalk.cyan('Examples:')}\n  task-master add-subtask --parent=5 --task-id=8\n  task-master add-subtask -p 5 -t "Implement login UI" -d "Create the login form"`,
				{ padding: 1, borderColor: 'blue', borderStyle: 'round' }
			)
		);
	}

	// remove-subtask command
	programInstance
		.command('remove-subtask')
		.description('Remove a subtask from its parent task')
		.option(
			'-f, --file <file>',
			'Path to the tasks file',
			TASKMASTER_TASKS_FILE
		)
		.option(
			'-i, --id <id>',
			'Subtask ID(s) to remove in format "parentId.subtaskId" (can be comma-separated for multiple subtasks)'
		)
		.option(
			'-c, --convert',
			'Convert the subtask to a standalone task instead of deleting it'
		)
		.option('--skip-generate', 'Skip regenerating task files')
		.option('--tag <tag>', 'Specify tag context for task operations')
		.action(async (options) => {
			const tasksPath = options.file || TASKMASTER_TASKS_FILE;
			const subtaskIds = options.id;
			const convertToTask = options.convert || false;
			const generateFiles = !options.skipGenerate;
			const tag = options.tag;

			const projectRoot = findProjectRoot();
			if (!projectRoot) {
				console.error(chalk.red('Error: Could not find project root.'));
				process.exit(1);
			}

			if (!subtaskIds) {
				console.error(
					chalk.red(
						'Error: --id parameter is required. Please provide subtask ID(s) in format "parentId.subtaskId".'
					)
				);
				showRemoveSubtaskHelp();
				process.exit(1);
			}

			try {
				// Split by comma to support multiple subtask IDs
				const subtaskIdArray = subtaskIds.split(',').map((id) => id.trim());

				for (const subtaskId of subtaskIdArray) {
					// Validate subtask ID format
					if (!subtaskId.includes('.')) {
						console.error(
							chalk.red(
								`Error: Subtask ID "${subtaskId}" must be in format "parentId.subtaskId"`
							)
						);
						showRemoveSubtaskHelp();
						process.exit(1);
					}

					console.log(chalk.blue(`Removing subtask ${subtaskId}...`));
					if (convertToTask) {
						console.log(
							chalk.blue('The subtask will be converted to a standalone task')
						);
					}

					const result = await removeSubtask(
						tasksPath,
						subtaskId,
						convertToTask,
						generateFiles,
						{ projectRoot, tag }
					);

					if (convertToTask && result) {
						// Display success message and next steps for converted task
						console.log(
							boxen(
								chalk.white.bold(
									`Subtask ${subtaskId} Converted to Task #${result.id}`
								) +
									'\n\n' +
									chalk.white(`Title: ${result.title}`) +
									'\n' +
									chalk.white(`Status: ${getStatusWithColor(result.status)}`) +
									'\n' +
									chalk.white(
										`Dependencies: ${result.dependencies.join(', ')}`
									) +
									'\n\n' +
									chalk.white.bold('Next Steps:') +
									'\n' +
									chalk.cyan(
										`1. Run ${chalk.yellow(`task-master show ${result.id}`)} to see details of the new task`
									) +
									'\n' +
									chalk.cyan(
										`2. Run ${chalk.yellow(`task-master set-status --id=${result.id} --status=in-progress`)} to start working on it`
									),
								{
									padding: 1,
									borderColor: 'green',
									borderStyle: 'round',
									margin: { top: 1 }
								}
							)
						);
					} else {
						// Display success message for deleted subtask
						console.log(
							boxen(
								chalk.white.bold(`Subtask ${subtaskId} Removed`) +
									'\n\n' +
									chalk.white('The subtask has been successfully deleted.'),
								{
									padding: 1,
									borderColor: 'green',
									borderStyle: 'round',
									margin: { top: 1 }
								}
							)
						);
					}
				}
			} catch (error) {
				console.error(chalk.red(`Error: ${error.message}`));
				showRemoveSubtaskHelp();
				process.exit(1);
			}
		})
		.on('error', function (err) {
			console.error(chalk.red(`Error: ${err.message}`));
			showRemoveSubtaskHelp();
			process.exit(1);
		});

	// Helper function to show remove-subtask command help
	function showRemoveSubtaskHelp() {
		console.log(
			boxen(
				chalk.white.bold('Remove Subtask Command Help') +
					'\n\n' +
					chalk.cyan('Usage:') +
					'\n' +
					`  task-master remove-subtask --id=<parentId.subtaskId> [options]\n\n` +
					chalk.cyan('Options:') +
					'\n' +
					'  -i, --id <id>       Subtask ID(s) to remove in format "parentId.subtaskId" (can be comma-separated, required)\n' +
					'  -c, --convert       Convert the subtask to a standalone task instead of deleting it\n' +
					'  -f, --file <file>   Path to the tasks file (default: "' +
					TASKMASTER_TASKS_FILE +
					'")\n' +
					'  --skip-generate     Skip regenerating task files\n\n' +
					chalk.cyan('Examples:') +
					'\n' +
					'  task-master remove-subtask --id=5.2\n' +
					'  task-master remove-subtask --id=5.2,6.3,7.1\n' +
					'  task-master remove-subtask --id=5.2 --convert',
				{ padding: 1, borderColor: 'blue', borderStyle: 'round' }
			)
		);
	}

	// Helper function to show tags command help
	function showTagsHelp() {
		console.log(
			boxen(
				chalk.white.bold('Tags Command Help') +
					'\n\n' +
					chalk.cyan('Usage:') +
					'\n' +
					`  task-master tags [options]\n\n` +
					chalk.cyan('Options:') +
					'\n' +
					'  -f, --file <file>   Path to the tasks file (default: "' +
					TASKMASTER_TASKS_FILE +
					'")\n' +
					'  --show-metadata     Show detailed metadata for each tag\n\n' +
					chalk.cyan('Examples:') +
					'\n' +
					'  task-master tags\n' +
					'  task-master tags --show-metadata\n\n' +
					chalk.cyan('Related Commands:') +
					'\n' +
					'  task-master add-tag <name>      Create a new tag\n' +
					'  task-master use-tag <name>      Switch to a tag\n' +
					'  task-master delete-tag <name>   Delete a tag',
				{ padding: 1, borderColor: 'blue', borderStyle: 'round' }
			)
		);
	}

	// Helper function to show add-tag command help
	function showAddTagHelp() {
		console.log(
			boxen(
				chalk.white.bold('Add Tag Command Help') +
					'\n\n' +
					chalk.cyan('Usage:') +
					'\n' +
					`  task-master add-tag <tagName> [options]\n\n` +
					chalk.cyan('Options:') +
					'\n' +
					'  -f, --file <file>        Path to the tasks file (default: "' +
					TASKMASTER_TASKS_FILE +
					'")\n' +
					'  --copy-from-current      Copy tasks from the current tag to the new tag\n' +
					'  --copy-from <tag>        Copy tasks from the specified tag to the new tag\n' +
					'  -d, --description <text> Optional description for the tag\n\n' +
					chalk.cyan('Examples:') +
					'\n' +
					'  task-master add-tag feature-xyz\n' +
					'  task-master add-tag feature-xyz --copy-from-current\n' +
					'  task-master add-tag feature-xyz --copy-from master\n' +
					'  task-master add-tag feature-xyz -d "Feature XYZ development"',
				{ padding: 1, borderColor: 'blue', borderStyle: 'round' }
			)
		);
	}

	// Helper function to show delete-tag command help
	function showDeleteTagHelp() {
		console.log(
			boxen(
				chalk.white.bold('Delete Tag Command Help') +
					'\n\n' +
					chalk.cyan('Usage:') +
					'\n' +
					`  task-master delete-tag <tagName> [options]\n\n` +
					chalk.cyan('Options:') +
					'\n' +
					'  -f, --file <file>   Path to the tasks file (default: "' +
					TASKMASTER_TASKS_FILE +
					'")\n' +
					'  -y, --yes           Skip confirmation prompts\n\n' +
					chalk.cyan('Examples:') +
					'\n' +
					'  task-master delete-tag feature-xyz\n' +
					'  task-master delete-tag feature-xyz --yes\n\n' +
					chalk.yellow('Warning:') +
					'\n' +
					'  This will permanently delete the tag and all its tasks!',
				{ padding: 1, borderColor: 'blue', borderStyle: 'round' }
			)
		);
	}

	// Helper function to show use-tag command help
	function showUseTagHelp() {
		console.log(
			boxen(
				chalk.white.bold('Use Tag Command Help') +
					'\n\n' +
					chalk.cyan('Usage:') +
					'\n' +
					`  task-master use-tag <tagName> [options]\n\n` +
					chalk.cyan('Options:') +
					'\n' +
					'  -f, --file <file>   Path to the tasks file (default: "' +
					TASKMASTER_TASKS_FILE +
					'")\n\n' +
					chalk.cyan('Examples:') +
					'\n' +
					'  task-master use-tag feature-xyz\n' +
					'  task-master use-tag master\n\n' +
					chalk.cyan('Related Commands:') +
					'\n' +
					'  task-master tags                 List all available tags\n' +
					'  task-master add-tag <name>       Create a new tag',
				{ padding: 1, borderColor: 'blue', borderStyle: 'round' }
			)
		);
	}

	// Helper function to show research command help
	function showResearchHelp() {
		console.log(
			boxen(
				chalk.white.bold('Research Command Help') +
					'\n\n' +
					chalk.cyan('Usage:') +
					'\n' +
					`  task-master research "<query>" [options]\n\n` +
					chalk.cyan('Required:') +
					'\n' +
					'  <query>             Research question or prompt (required)\n\n' +
					chalk.cyan('Context Options:') +
					'\n' +
					'  -i, --id <ids>      Comma-separated task/subtask IDs for context (e.g., "15,23.2")\n' +
					'  -f, --files <paths> Comma-separated file paths for context\n' +
					'  -c, --context <text> Additional custom context text\n' +
					'  --tree              Include project file tree structure\n\n' +
					chalk.cyan('Output Options:') +
					'\n' +
					'  -d, --detail <level> Detail level: low, medium, high (default: medium)\n' +
					'  --save-to <id>      Auto-save results to task/subtask ID (e.g., "15" or "15.2")\n' +
					'  --tag <tag>         Specify tag context for task operations\n\n' +
					chalk.cyan('Examples:') +
					'\n' +
					'  task-master research "How should I implement user authentication?"\n' +
					'  task-master research "What\'s the best approach?" --id=15,23.2\n' +
					'  task-master research "How does auth work?" --files=src/auth.js --tree\n' +
					'  task-master research "Implementation steps?" --save-to=15.2 --detail=high',
				{ padding: 1, borderColor: 'blue', borderStyle: 'round' }
			)
		);
	}

	// remove-task command
	programInstance
		.command('remove-task')
		.description('Remove one or more tasks or subtasks permanently')
		.option(
			'-i, --id <ids>',
			'ID(s) of the task(s) or subtask(s) to remove (e.g., "5", "5.2", or "5,6.1,7")'
		)
		.option(
			'-f, --file <file>',
			'Path to the tasks file',
			TASKMASTER_TASKS_FILE
		)
		.option('-y, --yes', 'Skip confirmation prompt', false)
		.option('--tag <tag>', 'Specify tag context for task operations')
		.action(async (options) => {
			const tasksPath = options.file || TASKMASTER_TASKS_FILE;
			const taskIdsString = options.id;

			const projectRoot = findProjectRoot();
			if (!projectRoot) {
				console.error(chalk.red('Error: Could not find project root.'));
				process.exit(1);
			}

			// Resolve tag using standard pattern
			const tag = options.tag || getCurrentTag(projectRoot) || 'master';

			// Show current tag context
			displayCurrentTagIndicator(tag);

			if (!taskIdsString) {
				console.error(chalk.red('Error: Task ID(s) are required'));
				console.error(
					chalk.yellow(
						'Usage: task-master remove-task --id=<taskId1,taskId2...>'
					)
				);
				process.exit(1);
			}

			const taskIdsToRemove = taskIdsString
				.split(',')
				.map((id) => id.trim())
				.filter(Boolean);

			if (taskIdsToRemove.length === 0) {
				console.error(chalk.red('Error: No valid task IDs provided.'));
				process.exit(1);
			}

			try {
				// Read data once for checks and confirmation
				const data = readJSON(tasksPath, projectRoot, tag);
				if (!data || !data.tasks) {
					console.error(
						chalk.red(`Error: No valid tasks found in ${tasksPath}`)
					);
					process.exit(1);
				}

				const existingTasksToRemove = [];
				const nonExistentIds = [];
				let totalSubtasksToDelete = 0;
				const dependentTaskMessages = [];

				for (const taskId of taskIdsToRemove) {
					if (!taskExists(data.tasks, taskId)) {
						nonExistentIds.push(taskId);
					} else {
						// Correctly extract the task object from the result of findTaskById
						const findResult = findTaskById(data.tasks, taskId);
						const taskObject = findResult.task; // Get the actual task/subtask object

						if (taskObject) {
							existingTasksToRemove.push({ id: taskId, task: taskObject }); // Push the actual task object

							// If it's a main task, count its subtasks and check dependents
							if (!taskObject.isSubtask) {
								// Check the actual task object
								if (taskObject.subtasks && taskObject.subtasks.length > 0) {
									totalSubtasksToDelete += taskObject.subtasks.length;
								}
								const dependentTasks = data.tasks.filter(
									(t) =>
										t.dependencies &&
										t.dependencies.includes(parseInt(taskId, 10))
								);
								if (dependentTasks.length > 0) {
									dependentTaskMessages.push(
										`  - Task ${taskId}: ${dependentTasks.length} dependent tasks (${dependentTasks.map((t) => t.id).join(', ')})`
									);
								}
							}
						} else {
							// Handle case where findTaskById returned null for the task property (should be rare)
							nonExistentIds.push(`${taskId} (error finding details)`);
						}
					}
				}

				if (nonExistentIds.length > 0) {
					console.warn(
						chalk.yellow(
							`Warning: The following task IDs were not found: ${nonExistentIds.join(', ')}`
						)
					);
				}

				if (existingTasksToRemove.length === 0) {
					console.log(chalk.blue('No existing tasks found to remove.'));
					process.exit(0);
				}

				// Skip confirmation if --yes flag is provided
				if (!options.yes) {
					console.log();
					console.log(
						chalk.red.bold(
							`⚠️ WARNING: This will permanently delete the following ${existingTasksToRemove.length} item(s):`
						)
					);
					console.log();

					existingTasksToRemove.forEach(({ id, task }) => {
						if (!task) return; // Should not happen due to taskExists check, but safeguard
						if (task.isSubtask) {
							// Subtask - title is directly on the task object
							console.log(
								chalk.white(`  Subtask ${id}: ${task.title || '(no title)'}`)
							);
							// Optionally show parent context if available
							if (task.parentTask) {
								console.log(
									chalk.gray(
										`    (Parent: ${task.parentTask.id} - ${task.parentTask.title || '(no title)'})`
									)
								);
							}
						} else {
							// Main task - title is directly on the task object
							console.log(
								chalk.white.bold(`  Task ${id}: ${task.title || '(no title)'}`)
							);
						}
					});

					if (totalSubtasksToDelete > 0) {
						console.log(
							chalk.yellow(
								`⚠️ This will also delete ${totalSubtasksToDelete} subtasks associated with the selected main tasks!`
							)
						);
					}

					if (dependentTaskMessages.length > 0) {
						console.log(
							chalk.yellow(
								'⚠️ Warning: Dependencies on the following tasks will be removed:'
							)
						);
						dependentTaskMessages.forEach((msg) =>
							console.log(chalk.yellow(msg))
						);
					}

					console.log();

					const { confirm } = await inquirer.prompt([
						{
							type: 'confirm',
							name: 'confirm',
							message: chalk.red.bold(
								`Are you sure you want to permanently delete these ${existingTasksToRemove.length} item(s)?`
							),
							default: false
						}
					]);

					if (!confirm) {
						console.log(chalk.blue('Task deletion cancelled.'));
						process.exit(0);
					}
				}

				const indicator = startLoadingIndicator(
					`Removing ${existingTasksToRemove.length} task(s)/subtask(s)...`
				);

				// Use the string of existing IDs for the core function
				const existingIdsString = existingTasksToRemove
					.map(({ id }) => id)
					.join(',');
				const result = await removeTask(tasksPath, existingIdsString, {
					projectRoot,
					tag
				});

				stopLoadingIndicator(indicator);

				if (result.success) {
					console.log(
						boxen(
							chalk.green(
								`Successfully removed ${result.removedTasks.length} task(s)/subtask(s).`
							) +
								(result.message ? `\n\nDetails:\n${result.message}` : '') +
								(result.error
									? `\n\nWarnings:\n${chalk.yellow(result.error)}`
									: ''),
							{ padding: 1, borderColor: 'green', borderStyle: 'round' }
						)
					);
				} else {
					console.error(
						boxen(
							chalk.red(
								`Operation completed with errors. Removed ${result.removedTasks.length} task(s)/subtask(s).`
							) +
								(result.message ? `\n\nDetails:\n${result.message}` : '') +
								(result.error ? `\n\nErrors:\n${chalk.red(result.error)}` : ''),
							{
								padding: 1,
								borderColor: 'red',
								borderStyle: 'round'
							}
						)
					);
					process.exit(1); // Exit with error code if any part failed
				}

				// Log any initially non-existent IDs again for clarity
				if (nonExistentIds.length > 0) {
					console.warn(
						chalk.yellow(
							`Note: The following IDs were not found initially and were skipped: ${nonExistentIds.join(', ')}`
						)
					);

					// Exit with error if any removals failed
					if (result.removedTasks.length === 0) {
						process.exit(1);
					}
				}
			} catch (error) {
				console.error(
					chalk.red(`Error: ${error.message || 'An unknown error occurred'}`)
				);
				process.exit(1);
			}
		});

	// init command (Directly calls the implementation from init.js)
	programInstance
		.command('init')
		.description('Initialize a new project with Task Master structure')
		.option('-y, --yes', 'Skip prompts and use default values')
		.option('-n, --name <name>', 'Project name')
		.option('-d, --description <description>', 'Project description')
		.option('-v, --version <version>', 'Project version', '0.1.0') // Set default here
		.option('-a, --author <author>', 'Author name')
		.option('--skip-install', 'Skip installing dependencies')
		.option('--dry-run', 'Show what would be done without making changes')
		.option('--aliases', 'Add shell aliases (tm, taskmaster)')
		.action(async (cmdOptions) => {
			// cmdOptions contains parsed arguments
			try {
				console.log('DEBUG: Running init command action in commands.js');
				console.log(
					'DEBUG: Options received by action:',
					JSON.stringify(cmdOptions)
				);
				// Directly call the initializeProject function, passing the parsed options
				await initializeProject(cmdOptions);
				// initializeProject handles its own flow, including potential process.exit()
			} catch (error) {
				console.error(
					chalk.red(`Error during initialization: ${error.message}`)
				);
				process.exit(1);
			}
		});

	// models command
	programInstance
		.command('models')
		.description('Manage AI model configurations')
		.option(
			'--set-main <model_id>',
			'Set the primary model for task generation/updates'
		)
		.option(
			'--set-research <model_id>',
			'Set the model for research-backed operations'
		)
		.option(
			'--set-fallback <model_id>',
			'Set the model to use if the primary fails'
		)
		.option('--setup', 'Run interactive setup to configure models')
		.option(
			'--openrouter',
			'Allow setting a custom OpenRouter model ID (use with --set-*) '
		)
		.option(
			'--ollama',
			'Allow setting a custom Ollama model ID (use with --set-*) '
		)
		.option(
			'--bedrock',
			'Allow setting a custom Bedrock model ID (use with --set-*) '
		)
		.option(
			'--claude-code',
			'Allow setting a Claude Code model ID (use with --set-*)'
		)
		.addHelpText(
			'after',
			`
Examples:
  $ task-master models                                      # View current configuration
  $ task-master models --set-main gpt-4o                     # Set main model (provider inferred)
  $ task-master models --set-research sonar-pro               # Set research model
  $ task-master models --set-fallback claude-3-5-sonnet-20241022 # Set fallback
  $ task-master models --set-main claude-code/claude-opus-4-20250514  # Use Claude Code (free/flat-fee)
  $ task-master models --set-main anthropic/claude-opus-4-20250514    # Use Anthropic API (pay-per-token)
  $ task-master models --set-main my-custom-model --ollama  # Set custom Ollama model for main role
<<<<<<< HEAD
  $ task-master models --set-main anthropic.claude-3-sonnet-20240229-v1:0 --bedrock # Set custom Bedrock model
  $ task-master models --set-main some/other-model --openrouter # Set custom OpenRouter model
=======
  $ task-master models --set-main anthropic.claude-3-sonnet-20240229-v1:0 --bedrock # Set custom Bedrock model for main role
  $ task-master models --set-main some/other-model --openrouter # Set custom OpenRouter model for main role
  $ task-master models --set-main sonnet --claude-code           # Set Claude Code model for main role
>>>>>>> b1aa058f
  $ task-master models --setup                            # Run interactive setup`
		)
		.action(async (options) => {
			const projectRoot = findProjectRoot();
			if (!projectRoot) {
				console.error(chalk.red('Error: Could not find project root.'));
				process.exit(1);
			}
			// Validate flags: cannot use multiple provider flags simultaneously
			const providerFlags = [
				options.openrouter,
				options.ollama,
				options.bedrock,
				options.claudeCode
			].filter(Boolean).length;
			if (providerFlags > 1) {
				console.error(
					chalk.red(
						'Error: Cannot use multiple provider flags (--openrouter, --ollama, --bedrock, --claude-code) simultaneously.'
					)
				);
				process.exit(1);
			}

			// Determine the primary action based on flags
			const isSetup = options.setup;
			const isSetOperation =
				options.setMain || options.setResearch || options.setFallback;

			// --- Execute Action ---

			if (isSetup) {
				// Action 1: Run Interactive Setup
				console.log(chalk.blue('Starting interactive model setup...')); // Added feedback
				try {
					await runInteractiveSetup(projectRoot);
					// runInteractiveSetup logs its own completion/error messages
				} catch (setupError) {
					console.error(
						chalk.red('\\nInteractive setup failed unexpectedly:'),
						setupError.message
					);
				}
				// --- IMPORTANT: Exit after setup ---
				return; // Stop execution here
			}

			if (isSetOperation) {
				// Action 2: Perform Direct Set Operations
				let updateOccurred = false; // Track if any update actually happened

				if (options.setMain) {
					const result = await setModel('main', options.setMain, {
						projectRoot,
						providerHint: options.openrouter
							? 'openrouter'
							: options.ollama
								? 'ollama'
								: options.bedrock
									? 'bedrock'
									: options.claudeCode
										? 'claude-code'
										: undefined
					});
					if (result.success) {
						console.log(chalk.green(`✅ ${result.data.message}`));
						if (result.data.warning)
							console.log(chalk.yellow(result.data.warning));
						updateOccurred = true;
					} else {
						console.error(
							chalk.red(`❌ Error setting main model: ${result.error.message}`)
						);
					}
				}
				if (options.setResearch) {
					const result = await setModel('research', options.setResearch, {
						projectRoot,
						providerHint: options.openrouter
							? 'openrouter'
							: options.ollama
								? 'ollama'
								: options.bedrock
									? 'bedrock'
									: options.claudeCode
										? 'claude-code'
										: undefined
					});
					if (result.success) {
						console.log(chalk.green(`✅ ${result.data.message}`));
						if (result.data.warning)
							console.log(chalk.yellow(result.data.warning));
						updateOccurred = true;
					} else {
						console.error(
							chalk.red(
								`❌ Error setting research model: ${result.error.message}`
							)
						);
					}
				}
				if (options.setFallback) {
					const result = await setModel('fallback', options.setFallback, {
						projectRoot,
						providerHint: options.openrouter
							? 'openrouter'
							: options.ollama
								? 'ollama'
								: options.bedrock
									? 'bedrock'
									: options.claudeCode
										? 'claude-code'
										: undefined
					});
					if (result.success) {
						console.log(chalk.green(`✅ ${result.data.message}`));
						if (result.data.warning)
							console.log(chalk.yellow(result.data.warning));
						updateOccurred = true;
					} else {
						console.error(
							chalk.red(
								`❌ Error setting fallback model: ${result.error.message}`
							)
						);
					}
				}

				// Optional: Add a final confirmation if any update occurred
				if (updateOccurred) {
					console.log(chalk.blue('\nModel configuration updated.'));
				} else {
					console.log(
						chalk.yellow(
							'\nNo model configuration changes were made (or errors occurred).'
						)
					);
				}

				// --- IMPORTANT: Exit after set operations ---
				return; // Stop execution here
			}

			// Action 3: Display Full Status (Only runs if no setup and no set flags)
			console.log(chalk.blue('Fetching current model configuration...')); // Added feedback
			const configResult = await getModelConfiguration({ projectRoot });
			const availableResult = await getAvailableModelsList({ projectRoot });
			const apiKeyStatusResult = await getApiKeyStatusReport({ projectRoot });

			// 1. Display Active Models
			if (!configResult.success) {
				console.error(
					chalk.red(
						`❌ Error fetching configuration: ${configResult.error.message}`
					)
				);
			} else {
				displayModelConfiguration(
					configResult.data,
					availableResult.data?.models || []
				);
			}

			// 2. Display API Key Status
			if (apiKeyStatusResult.success) {
				displayApiKeyStatus(apiKeyStatusResult.data.report);
			} else {
				console.error(
					chalk.yellow(
						`⚠️ Warning: Could not display API Key status: ${apiKeyStatusResult.error.message}`
					)
				);
			}

			// 3. Display Other Available Models (Filtered)
			if (availableResult.success) {
				const activeIds = configResult.success
					? [
							configResult.data.activeModels.main.modelId,
							configResult.data.activeModels.research.modelId,
							configResult.data.activeModels.fallback?.modelId
						].filter(Boolean)
					: [];
				const displayableAvailable = availableResult.data.models.filter(
					(m) => !activeIds.includes(m.modelId) && !m.modelId.startsWith('[')
				);
				displayAvailableModels(displayableAvailable);
			} else {
				console.error(
					chalk.yellow(
						`⚠️ Warning: Could not display available models: ${availableResult.error.message}`
					)
				);
			}

			// 4. Conditional Hint if Config File is Missing
			const configExists = isConfigFilePresent(projectRoot);
			if (!configExists) {
				console.log(
					chalk.yellow(
						"\\nHint: Run 'task-master models --setup' to create or update your configuration."
					)
				);
			}
			// --- IMPORTANT: Exit after displaying status ---
			return; // Stop execution here
		});

	// move-task command
	programInstance
		.command('move')
		.description('Move a task or subtask to a new position')
		.option(
			'-f, --file <file>',
			'Path to the tasks file',
			TASKMASTER_TASKS_FILE
		)
		.option(
			'--from <id>',
			'ID of the task/subtask to move (e.g., "5" or "5.2"). Can be comma-separated to move multiple tasks (e.g., "5,6,7")'
		)
		.option(
			'--to <id>',
			'ID of the destination (e.g., "7" or "7.3"). Must match the number of source IDs if comma-separated'
		)
		.option('--tag <tag>', 'Specify tag context for task operations')
		.action(async (options) => {
			const tasksPath = options.file || TASKMASTER_TASKS_FILE;
			const sourceId = options.from;
			const destinationId = options.to;
			const tag = options.tag;

			if (!sourceId || !destinationId) {
				console.error(
					chalk.red('Error: Both --from and --to parameters are required')
				);
				console.log(
					chalk.yellow(
						'Usage: task-master move --from=<sourceId> --to=<destinationId>'
					)
				);
				process.exit(1);
			}

			// Find project root for tag resolution
			const projectRoot = findProjectRoot();
			if (!projectRoot) {
				console.error(chalk.red('Error: Could not find project root.'));
				process.exit(1);
			}

			// Check if we're moving multiple tasks (comma-separated IDs)
			const sourceIds = sourceId.split(',').map((id) => id.trim());
			const destinationIds = destinationId.split(',').map((id) => id.trim());

			// Validate that the number of source and destination IDs match
			if (sourceIds.length !== destinationIds.length) {
				console.error(
					chalk.red(
						'Error: The number of source and destination IDs must match'
					)
				);
				console.log(
					chalk.yellow('Example: task-master move --from=5,6,7 --to=10,11,12')
				);
				process.exit(1);
			}

			// If moving multiple tasks
			if (sourceIds.length > 1) {
				console.log(
					chalk.blue(
						`Moving multiple tasks: ${sourceIds.join(', ')} to ${destinationIds.join(', ')}...`
					)
				);

				try {
					// Read tasks data once to validate destination IDs
					const tasksData = readJSON(tasksPath, projectRoot, tag);
					if (!tasksData || !tasksData.tasks) {
						console.error(
							chalk.red(`Error: Invalid or missing tasks file at ${tasksPath}`)
						);
						process.exit(1);
					}

					// Move tasks one by one
					for (let i = 0; i < sourceIds.length; i++) {
						const fromId = sourceIds[i];
						const toId = destinationIds[i];

						// Skip if source and destination are the same
						if (fromId === toId) {
							console.log(
								chalk.yellow(`Skipping ${fromId} -> ${toId} (same ID)`)
							);
							continue;
						}

						console.log(
							chalk.blue(`Moving task/subtask ${fromId} to ${toId}...`)
						);
						try {
							await moveTask(
								tasksPath,
								fromId,
								toId,
								i === sourceIds.length - 1,
								{ projectRoot, tag }
							);
							console.log(
								chalk.green(
									`✓ Successfully moved task/subtask ${fromId} to ${toId}`
								)
							);
						} catch (error) {
							console.error(
								chalk.red(`Error moving ${fromId} to ${toId}: ${error.message}`)
							);
							// Continue with the next task rather than exiting
						}
					}
				} catch (error) {
					console.error(chalk.red(`Error: ${error.message}`));
					process.exit(1);
				}
			} else {
				// Moving a single task (existing logic)
				console.log(
					chalk.blue(`Moving task/subtask ${sourceId} to ${destinationId}...`)
				);

				try {
					const result = await moveTask(
						tasksPath,
						sourceId,
						destinationId,
						true,
						{ projectRoot, tag }
					);
					console.log(
						chalk.green(
							`✓ Successfully moved task/subtask ${sourceId} to ${destinationId}`
						)
					);
				} catch (error) {
					console.error(chalk.red(`Error: ${error.message}`));
					process.exit(1);
				}
			}
		});

	programInstance
		.command('migrate')
		.description(
			'Migrate existing project to use the new .taskmaster directory structure'
		)
		.option(
			'-f, --force',
			'Force migration even if .taskmaster directory already exists'
		)
		.option(
			'--backup',
			'Create backup of old files before migration (default: false)',
			false
		)
		.option(
			'--cleanup',
			'Remove old files after successful migration (default: true)',
			true
		)
		.option('-y, --yes', 'Skip confirmation prompts')
		.option(
			'--dry-run',
			'Show what would be migrated without actually moving files'
		)
		.action(async (options) => {
			try {
				await migrateProject(options);
			} catch (error) {
				console.error(chalk.red('Error during migration:'), error.message);
				process.exit(1);
			}
		});

	// sync-readme command
	programInstance
		.command('sync-readme')
		.description('Sync the current task list to README.md in the project root')
		.option(
			'-f, --file <file>',
			'Path to the tasks file',
			TASKMASTER_TASKS_FILE
		)
		.option('--with-subtasks', 'Include subtasks in the README output')
		.option(
			'-s, --status <status>',
			'Show only tasks matching this status (e.g., pending, done)'
		)
		.action(async (options) => {
			const tasksPath = options.file || TASKMASTER_TASKS_FILE;
			const withSubtasks = options.withSubtasks || false;
			const status = options.status || null;

			// Find project root
			const projectRoot = findProjectRoot();
			if (!projectRoot) {
				console.error(
					chalk.red(
						'Error: Could not find project root. Make sure you are in a Task Master project directory.'
					)
				);
				process.exit(1);
			}

			console.log(
				chalk.blue(
					`📝 Syncing tasks to README.md${withSubtasks ? ' (with subtasks)' : ''}${status ? ` (status: ${status})` : ''}...`
				)
			);

			const success = await syncTasksToReadme(projectRoot, {
				withSubtasks,
				status,
				tasksPath
			});

			if (!success) {
				console.error(chalk.red('❌ Failed to sync tasks to README.md'));
				process.exit(1);
			}
		});

	// ===== TAG MANAGEMENT COMMANDS =====

	// add-tag command
	programInstance
		.command('add-tag')
		.description('Create a new tag context for organizing tasks')
		.argument(
			'[tagName]',
			'Name of the new tag to create (optional when using --from-branch)'
		)
		.option(
			'-f, --file <file>',
			'Path to the tasks file',
			TASKMASTER_TASKS_FILE
		)
		.option(
			'--copy-from-current',
			'Copy tasks from the current tag to the new tag'
		)
		.option(
			'--copy-from <tag>',
			'Copy tasks from the specified tag to the new tag'
		)
		.option(
			'--from-branch',
			'Create tag name from current git branch (ignores tagName argument)'
		)
		.option('-d, --description <text>', 'Optional description for the tag')
		.action(async (tagName, options) => {
			try {
				const projectRoot = findProjectRoot();
				if (!projectRoot) {
					console.error(chalk.red('Error: Could not find project root.'));
					process.exit(1);
				}

				const tasksPath = path.resolve(projectRoot, options.file);

				// Validate tasks file exists
				if (!fs.existsSync(tasksPath)) {
					console.error(
						chalk.red(`Error: Tasks file not found at path: ${tasksPath}`)
					);
					console.log(
						chalk.yellow(
							'Hint: Run task-master init or task-master parse-prd to create tasks.json first'
						)
					);
					process.exit(1);
				}

				// Validate that either tagName is provided or --from-branch is used
				if (!tagName && !options.fromBranch) {
					console.error(
						chalk.red(
							'Error: Either tagName argument or --from-branch option is required.'
						)
					);
					console.log(chalk.yellow('Usage examples:'));
					console.log(chalk.cyan('  task-master add-tag my-tag'));
					console.log(chalk.cyan('  task-master add-tag --from-branch'));
					process.exit(1);
				}

				const context = {
					projectRoot,
					commandName: 'add-tag',
					outputType: 'cli'
				};

				// Handle --from-branch option
				if (options.fromBranch) {
					const { createTagFromBranch } = await import(
						'./task-manager/tag-management.js'
					);
					const gitUtils = await import('./utils/git-utils.js');

					// Check if we're in a git repository
					if (!(await gitUtils.isGitRepository(projectRoot))) {
						console.error(
							chalk.red(
								'Error: Not in a git repository. Cannot use --from-branch option.'
							)
						);
						process.exit(1);
					}

					// Get current git branch
					const currentBranch = await gitUtils.getCurrentBranch(projectRoot);
					if (!currentBranch) {
						console.error(
							chalk.red('Error: Could not determine current git branch.')
						);
						process.exit(1);
					}

					// Create tag from branch
					const branchOptions = {
						copyFromCurrent: options.copyFromCurrent || false,
						copyFromTag: options.copyFrom,
						description:
							options.description ||
							`Tag created from git branch "${currentBranch}"`
					};

					await createTagFromBranch(
						tasksPath,
						currentBranch,
						branchOptions,
						context,
						'text'
					);
				} else {
					// Regular tag creation
					const createOptions = {
						copyFromCurrent: options.copyFromCurrent || false,
						copyFromTag: options.copyFrom,
						description: options.description
					};

					await createTag(tasksPath, tagName, createOptions, context, 'text');
				}

				// Handle auto-switch if requested
				if (options.autoSwitch) {
					const { useTag } = await import('./task-manager/tag-management.js');
					const finalTagName = options.fromBranch
						? (await import('./utils/git-utils.js')).sanitizeBranchNameForTag(
								await (await import('./utils/git-utils.js')).getCurrentBranch(
									projectRoot
								)
							)
						: tagName;
					await useTag(tasksPath, finalTagName, {}, context, 'text');
				}
			} catch (error) {
				console.error(chalk.red(`Error creating tag: ${error.message}`));
				showAddTagHelp();
				process.exit(1);
			}
		})
		.on('error', function (err) {
			console.error(chalk.red(`Error: ${err.message}`));
			showAddTagHelp();
			process.exit(1);
		});

	// delete-tag command
	programInstance
		.command('delete-tag')
		.description('Delete an existing tag and all its tasks')
		.argument('<tagName>', 'Name of the tag to delete')
		.option(
			'-f, --file <file>',
			'Path to the tasks file',
			TASKMASTER_TASKS_FILE
		)
		.option('-y, --yes', 'Skip confirmation prompts')
		.action(async (tagName, options) => {
			try {
				const projectRoot = findProjectRoot();
				if (!projectRoot) {
					console.error(chalk.red('Error: Could not find project root.'));
					process.exit(1);
				}

				const tasksPath = path.resolve(projectRoot, options.file);

				// Validate tasks file exists
				if (!fs.existsSync(tasksPath)) {
					console.error(
						chalk.red(`Error: Tasks file not found at path: ${tasksPath}`)
					);
					process.exit(1);
				}

				const deleteOptions = {
					yes: options.yes || false
				};

				const context = {
					projectRoot,
					commandName: 'delete-tag',
					outputType: 'cli'
				};

				await deleteTag(tasksPath, tagName, deleteOptions, context, 'text');
			} catch (error) {
				console.error(chalk.red(`Error deleting tag: ${error.message}`));
				showDeleteTagHelp();
				process.exit(1);
			}
		})
		.on('error', function (err) {
			console.error(chalk.red(`Error: ${err.message}`));
			showDeleteTagHelp();
			process.exit(1);
		});

	// tags command
	programInstance
		.command('tags')
		.description('List all available tags with metadata')
		.option(
			'-f, --file <file>',
			'Path to the tasks file',
			TASKMASTER_TASKS_FILE
		)
		.option('--show-metadata', 'Show detailed metadata for each tag')
		.action(async (options) => {
			try {
				const projectRoot = findProjectRoot();
				if (!projectRoot) {
					console.error(chalk.red('Error: Could not find project root.'));
					process.exit(1);
				}

				const tasksPath = path.resolve(projectRoot, options.file);

				// Validate tasks file exists
				if (!fs.existsSync(tasksPath)) {
					console.error(
						chalk.red(`Error: Tasks file not found at path: ${tasksPath}`)
					);
					process.exit(1);
				}

				const listOptions = {
					showTaskCounts: true,
					showMetadata: options.showMetadata || false
				};

				const context = {
					projectRoot,
					commandName: 'tags',
					outputType: 'cli'
				};

				await tags(tasksPath, listOptions, context, 'text');
			} catch (error) {
				console.error(chalk.red(`Error listing tags: ${error.message}`));
				showTagsHelp();
				process.exit(1);
			}
		})
		.on('error', function (err) {
			console.error(chalk.red(`Error: ${err.message}`));
			showTagsHelp();
			process.exit(1);
		});

	// use-tag command
	programInstance
		.command('use-tag')
		.description('Switch to a different tag context')
		.argument('<tagName>', 'Name of the tag to switch to')
		.option(
			'-f, --file <file>',
			'Path to the tasks file',
			TASKMASTER_TASKS_FILE
		)
		.action(async (tagName, options) => {
			try {
				const projectRoot = findProjectRoot();
				if (!projectRoot) {
					console.error(chalk.red('Error: Could not find project root.'));
					process.exit(1);
				}

				const tasksPath = path.resolve(projectRoot, options.file);

				// Validate tasks file exists
				if (!fs.existsSync(tasksPath)) {
					console.error(
						chalk.red(`Error: Tasks file not found at path: ${tasksPath}`)
					);
					process.exit(1);
				}

				const context = {
					projectRoot,
					commandName: 'use-tag',
					outputType: 'cli'
				};

				await useTag(tasksPath, tagName, {}, context, 'text');
			} catch (error) {
				console.error(chalk.red(`Error switching tag: ${error.message}`));
				showUseTagHelp();
				process.exit(1);
			}
		})
		.on('error', function (err) {
			console.error(chalk.red(`Error: ${err.message}`));
			showUseTagHelp();
			process.exit(1);
		});

	// rename-tag command
	programInstance
		.command('rename-tag')
		.description('Rename an existing tag')
		.argument('<oldName>', 'Current name of the tag')
		.argument('<newName>', 'New name for the tag')
		.option(
			'-f, --file <file>',
			'Path to the tasks file',
			TASKMASTER_TASKS_FILE
		)
		.action(async (oldName, newName, options) => {
			try {
				const projectRoot = findProjectRoot();
				if (!projectRoot) {
					console.error(chalk.red('Error: Could not find project root.'));
					process.exit(1);
				}

				const tasksPath = path.resolve(projectRoot, options.file);

				// Validate tasks file exists
				if (!fs.existsSync(tasksPath)) {
					console.error(
						chalk.red(`Error: Tasks file not found at path: ${tasksPath}`)
					);
					process.exit(1);
				}

				const context = {
					projectRoot,
					commandName: 'rename-tag',
					outputType: 'cli'
				};

				await renameTag(tasksPath, oldName, newName, {}, context, 'text');
			} catch (error) {
				console.error(chalk.red(`Error renaming tag: ${error.message}`));
				process.exit(1);
			}
		})
		.on('error', function (err) {
			console.error(chalk.red(`Error: ${err.message}`));
			process.exit(1);
		});

	// copy-tag command
	programInstance
		.command('copy-tag')
		.description('Copy an existing tag to create a new tag with the same tasks')
		.argument('<sourceName>', 'Name of the source tag to copy from')
		.argument('<targetName>', 'Name of the new tag to create')
		.option(
			'-f, --file <file>',
			'Path to the tasks file',
			TASKMASTER_TASKS_FILE
		)
		.option('-d, --description <text>', 'Optional description for the new tag')
		.action(async (sourceName, targetName, options) => {
			try {
				const projectRoot = findProjectRoot();
				if (!projectRoot) {
					console.error(chalk.red('Error: Could not find project root.'));
					process.exit(1);
				}

				const tasksPath = path.resolve(projectRoot, options.file);

				// Validate tasks file exists
				if (!fs.existsSync(tasksPath)) {
					console.error(
						chalk.red(`Error: Tasks file not found at path: ${tasksPath}`)
					);
					process.exit(1);
				}

				const copyOptions = {
					description: options.description
				};

				const context = {
					projectRoot,
					commandName: 'copy-tag',
					outputType: 'cli'
				};

				await copyTag(
					tasksPath,
					sourceName,
					targetName,
					copyOptions,
					context,
					'text'
				);
			} catch (error) {
				console.error(chalk.red(`Error copying tag: ${error.message}`));
				process.exit(1);
			}
		})
		.on('error', function (err) {
			console.error(chalk.red(`Error: ${err.message}`));
			process.exit(1);
		});

	return programInstance;
}

/**
 * Setup the CLI application
 * @returns {Object} Configured Commander program
 */
function setupCLI() {
	// Create a new program instance
	const programInstance = program
		.name('dev')
		.description('AI-driven development task management')
		.version(() => {
			// Read version directly from package.json ONLY
			try {
				const packageJsonPath = path.join(process.cwd(), 'package.json');
				if (fs.existsSync(packageJsonPath)) {
					const packageJson = JSON.parse(
						fs.readFileSync(packageJsonPath, 'utf8')
					);
					return packageJson.version;
				}
			} catch (error) {
				// Silently fall back to 'unknown'
				log(
					'warn',
					'Could not read package.json for version info in .version()'
				);
			}
			return 'unknown'; // Default fallback if package.json fails
		})
		.helpOption('-h, --help', 'Display help')
		.addHelpCommand(false); // Disable default help command

	// Only override help for the main program, not for individual commands
	const originalHelpInformation =
		programInstance.helpInformation.bind(programInstance);
	programInstance.helpInformation = function () {
		// If this is being called for a subcommand, use the default Commander.js help
		if (this.parent && this.parent !== programInstance) {
			return originalHelpInformation();
		}
		// If this is the main program help, use our custom display
		displayHelp();
		return '';
	};

	// Register commands
	registerCommands(programInstance);

	return programInstance;
}

/**
 * Check for newer version of task-master-ai
 * @returns {Promise<{currentVersion: string, latestVersion: string, needsUpdate: boolean}>}
 */
async function checkForUpdate() {
	// Get current version from package.json ONLY
	const currentVersion = getTaskMasterVersion();

	return new Promise((resolve) => {
		// Get the latest version from npm registry
		const options = {
			hostname: 'registry.npmjs.org',
			path: '/task-master-ai',
			method: 'GET',
			headers: {
				Accept: 'application/vnd.npm.install-v1+json' // Lightweight response
			}
		};

		const req = https.request(options, (res) => {
			let data = '';

			res.on('data', (chunk) => {
				data += chunk;
			});

			res.on('end', () => {
				try {
					const npmData = JSON.parse(data);
					const latestVersion = npmData['dist-tags']?.latest || currentVersion;

					// Compare versions
					const needsUpdate =
						compareVersions(currentVersion, latestVersion) < 0;

					resolve({
						currentVersion,
						latestVersion,
						needsUpdate
					});
				} catch (error) {
					log('debug', `Error parsing npm response: ${error.message}`);
					resolve({
						currentVersion,
						latestVersion: currentVersion,
						needsUpdate: false
					});
				}
			});
		});

		req.on('error', (error) => {
			log('debug', `Error checking for updates: ${error.message}`);
			resolve({
				currentVersion,
				latestVersion: currentVersion,
				needsUpdate: false
			});
		});

		// Set a timeout to avoid hanging if npm is slow
		req.setTimeout(3000, () => {
			req.abort();
			log('debug', 'Update check timed out');
			resolve({
				currentVersion,
				latestVersion: currentVersion,
				needsUpdate: false
			});
		});

		req.end();
	});
}

/**
 * Compare semantic versions
 * @param {string} v1 - First version
 * @param {string} v2 - Second version
 * @returns {number} -1 if v1 < v2, 0 if v1 = v2, 1 if v1 > v2
 */
function compareVersions(v1, v2) {
	const v1Parts = v1.split('.').map((p) => parseInt(p, 10));
	const v2Parts = v2.split('.').map((p) => parseInt(p, 10));

	for (let i = 0; i < Math.max(v1Parts.length, v2Parts.length); i++) {
		const v1Part = v1Parts[i] || 0;
		const v2Part = v2Parts[i] || 0;

		if (v1Part < v2Part) return -1;
		if (v1Part > v2Part) return 1;
	}

	return 0;
}

/**
 * Display upgrade notification message
 * @param {string} currentVersion - Current version
 * @param {string} latestVersion - Latest version
 */
function displayUpgradeNotification(currentVersion, latestVersion) {
	const message = boxen(
		`${chalk.blue.bold('Update Available!')} ${chalk.dim(currentVersion)} → ${chalk.green(latestVersion)}\n\n` +
			`Run ${chalk.cyan('npm i task-master-ai@latest -g')} to update to the latest version with new features and bug fixes.`,
		{
			padding: 1,
			margin: { top: 1, bottom: 1 },
			borderColor: 'yellow',
			borderStyle: 'round'
		}
	);

	console.log(message);
}

/**
 * Parse arguments and run the CLI
 * @param {Array} argv - Command-line arguments
 */
async function runCLI(argv = process.argv) {
	try {
		// Display banner if not in a pipe
		if (process.stdout.isTTY) {
			displayBanner();
		}

		// If no arguments provided, show help
		if (argv.length <= 2) {
			displayHelp();
			process.exit(0);
		}

		// Start the update check in the background - don't await yet
		const updateCheckPromise = checkForUpdate();

		// Setup and parse
		// NOTE: getConfig() might be called during setupCLI->registerCommands if commands need config
		// This means the ConfigurationError might be thrown here if configuration file is missing.
		const programInstance = setupCLI();
		await programInstance.parseAsync(argv);

		// After command execution, check if an update is available
		const updateInfo = await updateCheckPromise;
		if (updateInfo.needsUpdate) {
			displayUpgradeNotification(
				updateInfo.currentVersion,
				updateInfo.latestVersion
			);
		}

		// Check if migration has occurred and show FYI notice once
		try {
			const projectRoot = findProjectRoot() || '.';
			const tasksPath = path.join(
				projectRoot,
				'.taskmaster',
				'tasks',
				'tasks.json'
			);
			const statePath = path.join(projectRoot, '.taskmaster', 'state.json');

			if (fs.existsSync(tasksPath)) {
				// Read raw file to check if it has master key (bypassing tag resolution)
				const rawData = fs.readFileSync(tasksPath, 'utf8');
				const parsedData = JSON.parse(rawData);

				if (parsedData && parsedData.master) {
					// Migration has occurred, check if we've shown the notice
					let stateData = { migrationNoticeShown: false };
					if (fs.existsSync(statePath)) {
						// Read state.json directly without tag resolution since it's not a tagged file
						const rawStateData = fs.readFileSync(statePath, 'utf8');
						stateData = JSON.parse(rawStateData) || stateData;
					}

					if (!stateData.migrationNoticeShown) {
						displayTaggedTasksFYI({ _migrationHappened: true });

						// Mark as shown
						stateData.migrationNoticeShown = true;
						// Write state.json directly without tag resolution since it's not a tagged file
						fs.writeFileSync(statePath, JSON.stringify(stateData, null, 2));
					}
				}
			}
		} catch (error) {
			// Silently ignore errors checking for migration notice
		}
	} catch (error) {
		// ** Specific catch block for missing configuration file **
		if (error instanceof ConfigurationError) {
			console.error(
				boxen(
					chalk.red.bold('Configuration Update Required!') +
						'\n\n' +
						chalk.white('Taskmaster now uses a ') +
						chalk.yellow.bold('configuration file') +
						chalk.white(
							' in your project for AI model choices and settings.\n\n' +
								'This file appears to be '
						) +
						chalk.red.bold('missing') +
						chalk.white('. No worries though.\n\n') +
						chalk.cyan.bold('To create this file, run the interactive setup:') +
						'\n' +
						chalk.green('   task-master models --setup') +
						'\n\n' +
						chalk.white.bold('Key Points:') +
						'\n' +
						chalk.white('*   ') +
						chalk.yellow.bold('Configuration file') +
						chalk.white(
							': Stores your AI model settings (do not manually edit)\n'
						) +
						chalk.white('*   ') +
						chalk.yellow.bold('.env & .mcp.json') +
						chalk.white(': Still used ') +
						chalk.red.bold('only') +
						chalk.white(' for your AI provider API keys.\n\n') +
						chalk.cyan(
							'`task-master models` to check your config & available models\n'
						) +
						chalk.cyan(
							'`task-master models --setup` to adjust the AI models used by Taskmaster'
						),
					{
						padding: 1,
						margin: { top: 1 },
						borderColor: 'red',
						borderStyle: 'round'
					}
				)
			);
		} else {
			// Generic error handling for other errors
			console.error(chalk.red(`Error: ${error.message}`));
			if (getDebugFlag()) {
				console.error(error);
			}
		}

		process.exit(1);
	}
}

export {
	registerCommands,
	setupCLI,
	runCLI,
	checkForUpdate,
	compareVersions,
	displayUpgradeNotification
};<|MERGE_RESOLUTION|>--- conflicted
+++ resolved
@@ -3277,14 +3277,9 @@
   $ task-master models --set-main claude-code/claude-opus-4-20250514  # Use Claude Code (free/flat-fee)
   $ task-master models --set-main anthropic/claude-opus-4-20250514    # Use Anthropic API (pay-per-token)
   $ task-master models --set-main my-custom-model --ollama  # Set custom Ollama model for main role
-<<<<<<< HEAD
   $ task-master models --set-main anthropic.claude-3-sonnet-20240229-v1:0 --bedrock # Set custom Bedrock model
   $ task-master models --set-main some/other-model --openrouter # Set custom OpenRouter model
-=======
-  $ task-master models --set-main anthropic.claude-3-sonnet-20240229-v1:0 --bedrock # Set custom Bedrock model for main role
-  $ task-master models --set-main some/other-model --openrouter # Set custom OpenRouter model for main role
   $ task-master models --set-main sonnet --claude-code           # Set Claude Code model for main role
->>>>>>> b1aa058f
   $ task-master models --setup                            # Run interactive setup`
 		)
 		.action(async (options) => {
