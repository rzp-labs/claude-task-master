/**
 * commands.js
 * Command-line interface for the Task Master CLI
 */

import fs from 'fs';
import http from 'http';
import https from 'https';
import path from 'path';
import boxen from 'boxen';
import chalk from 'chalk';
import { program } from 'commander';
import inquirer from 'inquirer';
import search from '@inquirer/search';
import ora from 'ora'; // Import ora

import {
	addSubtask,
	addTask,
	analyzeTaskComplexity,
	clearSubtasks,
	expandAllTasks,
	expandTask,
	findTaskById,
	generateTaskFiles,
	listTasks,
	migrateProject,
	moveTask,
	parsePRD,
	removeSubtask,
	removeTask,
	setTaskStatus,
	taskExists,
	updateSubtaskById,
	updateTaskById,
	updateTasks
} from './task-manager.js';
import {
	detectCamelCaseFlags,
	findMainProjectRoot,
	findProjectRoot,
	getCurrentTag,
	log,
	readJSON,
	toKebabCase,
	writeJSON
} from './utils.js';

import {
	copyTag,
	createTag,
	deleteTag,
	renameTag,
	tags,
	useTag
} from './task-manager/tag-management.js';

import {
	addDependency,
	fixDependenciesCommand,
	removeDependency,
	validateDependenciesCommand
} from './dependency-manager.js';

import {
	ConfigurationError,
	getAvailableModels,
	getBaseUrlForRole,
	getConfig,
	getDebugFlag,
	isApiKeySet,
	isConfigFilePresent,
	writeConfig
} from './config-manager.js';

import { CUSTOM_PROVIDERS } from '../../src/constants/providers.js';

import {
	COMPLEXITY_REPORT_FILE,
	PRD_FILE,
	TASKMASTER_CONFIG_FILE,
	TASKMASTER_TASKS_FILE,
	WORKTREES_DIR
} from '../../src/constants/paths.js';

import {
	createWorktree,
	getWorktreeTitle,
	listWorktrees,
	removeWorktree,
	removeWorktreeAndBranch
} from './utils/worktree-manager.js';

import {
	confirmTaskOverwrite,
	displayAiUsageSummary,
	displayApiKeyStatus,
	displayAvailableModels,
	displayBanner,
	displayComplexityReport,
	displayCurrentTagIndicator,
	displayHelp,
	displayModelConfiguration,
	displayMultipleTasksSummary,
	displayNextTask,
	displayTaggedTasksFYI,
	displayTaskById,
	getStatusWithColor,
	startLoadingIndicator,
	stopLoadingIndicator
} from './ui.js';
import {
	confirmProfilesRemove,
	confirmRemoveAllRemainingProfiles
} from '../../src/ui/confirm.js';
import {
	wouldRemovalLeaveNoProfiles,
	getInstalledProfiles
} from '../../src/utils/profiles.js';

import {
	TASK_STATUS_OPTIONS,
	isValidTaskStatus
} from '../../src/constants/task-status.js';
import {
	isValidRulesAction,
	RULES_ACTIONS,
	RULES_SETUP_ACTION
} from '../../src/constants/rules-actions.js';
import { getTaskMasterVersion } from '../../src/utils/getVersion.js';
import { initializeProject } from '../init.js';
import { syncTasksToReadme } from './sync-readme.js';
<<<<<<< HEAD
import {
	getApiKeyStatusReport,
	getAvailableModelsList,
	getModelConfiguration,
	setModel
} from './task-manager/models.js';
=======
import { RULE_PROFILES } from '../../src/constants/profiles.js';
import {
	convertAllRulesToProfileRules,
	removeProfileRules,
	isValidProfile,
	getRulesProfile
} from '../../src/utils/rule-transformer.js';
import {
	runInteractiveProfilesSetup,
	generateProfileSummary,
	categorizeProfileResults,
	generateProfileRemovalSummary,
	categorizeRemovalResults
} from '../../src/utils/profiles.js';
>>>>>>> ef1deec9

/**
 * Runs the interactive setup process for model configuration.
 * @param {string|null} projectRoot - The resolved project root directory.
 */
async function runInteractiveSetup(projectRoot) {
	if (!projectRoot) {
		console.error(
			chalk.red(
				'Error: Could not determine project root for interactive setup.'
			)
		);
		process.exit(1);
	}

	const currentConfigResult = await getModelConfiguration({ projectRoot });
	const currentModels = currentConfigResult.success
		? currentConfigResult.data.activeModels
		: { main: null, research: null, fallback: null };
	// Handle potential config load failure gracefully for the setup flow
	if (
		!currentConfigResult.success &&
		currentConfigResult.error?.code !== 'CONFIG_MISSING'
	) {
		console.warn(
			chalk.yellow(
				`Warning: Could not load current model configuration: ${currentConfigResult.error?.message || 'Unknown error'}. Proceeding with defaults.`
			)
		);
	}

	// Helper function to fetch OpenRouter models (duplicated for CLI context)
	function fetchOpenRouterModelsCLI() {
		return new Promise((resolve) => {
			const options = {
				hostname: 'openrouter.ai',
				path: '/api/v1/models',
				method: 'GET',
				headers: {
					Accept: 'application/json'
				}
			};

			const req = https.request(options, (res) => {
				let data = '';
				res.on('data', (chunk) => {
					data += chunk;
				});
				res.on('end', () => {
					if (res.statusCode === 200) {
						try {
							const parsedData = JSON.parse(data);
							resolve(parsedData.data || []); // Return the array of models
						} catch (e) {
							console.error('Error parsing OpenRouter response:', e);
							resolve(null); // Indicate failure
						}
					} else {
						console.error(
							`OpenRouter API request failed with status code: ${res.statusCode}`
						);
						resolve(null); // Indicate failure
					}
				});
			});

			req.on('error', (e) => {
				console.error('Error fetching OpenRouter models:', e);
				resolve(null); // Indicate failure
			});
			req.end();
		});
	}

	// Helper function to fetch Ollama models (duplicated for CLI context)
	function fetchOllamaModelsCLI(baseURL = 'http://localhost:11434/api') {
		return new Promise((resolve) => {
			try {
				// Parse the base URL to extract hostname, port, and base path
				const url = new URL(baseURL);
				const isHttps = url.protocol === 'https:';
				const port = url.port || (isHttps ? 443 : 80);
				const basePath = url.pathname.endsWith('/')
					? url.pathname.slice(0, -1)
					: url.pathname;

				const options = {
					hostname: url.hostname,
					port: parseInt(port, 10),
					path: `${basePath}/tags`,
					method: 'GET',
					headers: {
						Accept: 'application/json'
					}
				};

				const requestLib = isHttps ? https : http;
				const req = requestLib.request(options, (res) => {
					let data = '';
					res.on('data', (chunk) => {
						data += chunk;
					});
					res.on('end', () => {
						if (res.statusCode === 200) {
							try {
								const parsedData = JSON.parse(data);
								resolve(parsedData.models || []); // Return the array of models
							} catch (e) {
								console.error('Error parsing Ollama response:', e);
								resolve(null); // Indicate failure
							}
						} else {
							console.error(
								`Ollama API request failed with status code: ${res.statusCode}`
							);
							resolve(null); // Indicate failure
						}
					});
				});

				req.on('error', (e) => {
					console.error('Error fetching Ollama models:', e);
					resolve(null); // Indicate failure
				});
				req.end();
			} catch (e) {
				console.error('Error parsing Ollama base URL:', e);
				resolve(null); // Indicate failure
			}
		});
	}

	// Helper to get choices and default index for a role
	const getPromptData = (role, allowNone = false) => {
		const currentModel = currentModels[role]; // Use the fetched data
		const allModelsRaw = getAvailableModels(); // Get all available models

		// Manually group models by provider
		const modelsByProvider = allModelsRaw.reduce((acc, model) => {
			if (!acc[model.provider]) {
				acc[model.provider] = [];
			}
			acc[model.provider].push(model);
			return acc;
		}, {});

		const cancelOption = { name: '⏹ Cancel Model Setup', value: '__CANCEL__' }; // Symbol updated
		const noChangeOption = currentModel?.modelId
			? {
					name: `✔ No change to current ${role} model (${currentModel.modelId})`, // Symbol updated
					value: '__NO_CHANGE__'
				}
			: null;

		// Define custom provider options
		const customProviderOptions = [
			{ name: '* Custom OpenRouter model', value: '__CUSTOM_OPENROUTER__' },
			{ name: '* Custom Ollama model', value: '__CUSTOM_OLLAMA__' },
			{ name: '* Custom Bedrock model', value: '__CUSTOM_BEDROCK__' },
			{ name: '* Custom Azure model', value: '__CUSTOM_AZURE__' },
			{ name: '* Custom Vertex model', value: '__CUSTOM_VERTEX__' }
		];

		let choices = [];
		let defaultIndex = 0; // Default to 'Cancel'

		// Filter and format models allowed for this role using the manually grouped data
		const roleChoices = Object.entries(modelsByProvider)
			.map(([provider, models]) => {
				const providerModels = models
					.filter((m) => m.allowed_roles.includes(role))
					.map((m) => ({
						name: `${provider} / ${m.id} ${
							m.cost_per_1m_tokens
								? chalk.gray(
										`($${m.cost_per_1m_tokens.input.toFixed(2)} input | $${m.cost_per_1m_tokens.output.toFixed(2)} output)`
									)
								: ''
						}`,
						value: { id: m.id, provider },
						short: `${provider}/${m.id}`
					}));
				if (providerModels.length > 0) {
					return [...providerModels];
				}
				return null;
			})
			.filter(Boolean)
			.flat();

		// Find the index of the currently selected model for setting the default
		let currentChoiceIndex = -1;
		if (currentModel?.modelId && currentModel?.provider) {
			currentChoiceIndex = roleChoices.findIndex(
				(choice) =>
					typeof choice.value === 'object' &&
					choice.value.id === currentModel.modelId &&
					choice.value.provider === currentModel.provider
			);
		}

		// Construct final choices list with custom options moved to bottom
		const systemOptions = [];
		if (noChangeOption) {
			systemOptions.push(noChangeOption);
		}
		systemOptions.push(cancelOption);

		const systemLength = systemOptions.length;

		if (allowNone) {
			choices = [
				...systemOptions,
				new inquirer.Separator('\n── Standard Models ──'),
				{ name: '⚪ None (disable)', value: null },
				...roleChoices,
				new inquirer.Separator('\n── Custom Providers ──'),
				...customProviderOptions
			];
			// Adjust default index: System + Sep1 + None (+2)
			const noneOptionIndex = systemLength + 1;
			defaultIndex =
				currentChoiceIndex !== -1
					? currentChoiceIndex + systemLength + 2 // Offset by system options and separators
					: noneOptionIndex; // Default to 'None' if no current model matched
		} else {
			choices = [
				...systemOptions,
				new inquirer.Separator('\n── Standard Models ──'),
				...roleChoices,
				new inquirer.Separator('\n── Custom Providers ──'),
				...customProviderOptions
			];
			// Adjust default index: System + Sep (+1)
			defaultIndex =
				currentChoiceIndex !== -1
					? currentChoiceIndex + systemLength + 1 // Offset by system options and separator
					: noChangeOption
						? 1
						: 0; // Default to 'No Change' if present, else 'Cancel'
		}

		// Ensure defaultIndex is valid within the final choices array length
		if (defaultIndex < 0 || defaultIndex >= choices.length) {
			// If default calculation failed or pointed outside bounds, reset intelligently
			defaultIndex = 0; // Default to 'Cancel'
			console.warn(
				`Warning: Could not determine default model for role '${role}'. Defaulting to 'Cancel'.`
			); // Add warning
		}

		return { choices, default: defaultIndex };
	};

	// --- Generate choices using the helper ---
	const mainPromptData = getPromptData('main');
	const researchPromptData = getPromptData('research');
	const fallbackPromptData = getPromptData('fallback', true); // Allow 'None' for fallback

	// Display helpful intro message
	console.log(chalk.cyan('\n🎯 Interactive Model Setup'));
	console.log(chalk.gray('━'.repeat(50)));
	console.log(chalk.yellow('💡 Navigation tips:'));
	console.log(chalk.gray('   • Type to search and filter options'));
	console.log(chalk.gray('   • Use ↑↓ arrow keys to navigate results'));
	console.log(
		chalk.gray(
			'   • Standard models are listed first, custom providers at bottom'
		)
	);
	console.log(chalk.gray('   • Press Enter to select\n'));

	// Helper function to create search source for models
	const createSearchSource = (choices, defaultValue) => {
		return (searchTerm = '') => {
			const filteredChoices = choices.filter((choice) => {
				if (choice.type === 'separator') return true; // Always show separators
				const searchText = choice.name || '';
				return searchText.toLowerCase().includes(searchTerm.toLowerCase());
			});
			return Promise.resolve(filteredChoices);
		};
	};

	const answers = {};

	// Main model selection
	answers.mainModel = await search({
		message: 'Select the main model for generation/updates:',
		source: createSearchSource(mainPromptData.choices, mainPromptData.default),
		pageSize: 15
	});

	if (answers.mainModel !== '__CANCEL__') {
		// Research model selection
		answers.researchModel = await search({
			message: 'Select the research model:',
			source: createSearchSource(
				researchPromptData.choices,
				researchPromptData.default
			),
			pageSize: 15
		});

		if (answers.researchModel !== '__CANCEL__') {
			// Fallback model selection
			answers.fallbackModel = await search({
				message: 'Select the fallback model (optional):',
				source: createSearchSource(
					fallbackPromptData.choices,
					fallbackPromptData.default
				),
				pageSize: 15
			});
		}
	}

	let setupSuccess = true;
	let setupConfigModified = false;
	const coreOptionsSetup = { projectRoot }; // Pass root for setup actions

	// Helper to handle setting a model (including custom)
	async function handleSetModel(role, selectedValue, currentModelId) {
		if (selectedValue === '__CANCEL__') {
			console.log(
				chalk.yellow(`\nSetup canceled during ${role} model selection.`)
			);
			setupSuccess = false; // Also mark success as false on cancel
			return false; // Indicate cancellation
		}

		// Handle the new 'No Change' option
		if (selectedValue === '__NO_CHANGE__') {
			console.log(chalk.gray(`No change selected for ${role} model.`));
			return true; // Indicate success, continue setup
		}

		let modelIdToSet = null;
		let providerHint = null;
		let isCustomSelection = false;

		if (selectedValue === '__CUSTOM_OPENROUTER__') {
			isCustomSelection = true;
			const { customId } = await inquirer.prompt([
				{
					type: 'input',
					name: 'customId',
					message: `Enter the custom OpenRouter Model ID for the ${role} role:`
				}
			]);
			if (!customId) {
				console.log(chalk.yellow('No custom ID entered. Skipping role.'));
				return true; // Continue setup, but don't set this role
			}
			modelIdToSet = customId;
			providerHint = CUSTOM_PROVIDERS.OPENROUTER;
			// Validate against live OpenRouter list
			const openRouterModels = await fetchOpenRouterModelsCLI();
			if (
				!openRouterModels ||
				!openRouterModels.some((m) => m.id === modelIdToSet)
			) {
				console.error(
					chalk.red(
						`Error: Model ID "${modelIdToSet}" not found in the live OpenRouter model list. Please check the ID.`
					)
				);
				setupSuccess = false;
				return true; // Continue setup, but mark as failed
			}
		} else if (selectedValue === '__CUSTOM_OLLAMA__') {
			isCustomSelection = true;
			const { customId } = await inquirer.prompt([
				{
					type: 'input',
					name: 'customId',
					message: `Enter the custom Ollama Model ID for the ${role} role:`
				}
			]);
			if (!customId) {
				console.log(chalk.yellow('No custom ID entered. Skipping role.'));
				return true; // Continue setup, but don't set this role
			}
			modelIdToSet = customId;
			providerHint = CUSTOM_PROVIDERS.OLLAMA;
			// Get the Ollama base URL from config for this role
			const ollamaBaseURL = getBaseUrlForRole(role, projectRoot);
			// Validate against live Ollama list
			const ollamaModels = await fetchOllamaModelsCLI(ollamaBaseURL);
			if (ollamaModels === null) {
				console.error(
					chalk.red(
						`Error: Unable to connect to Ollama server at ${ollamaBaseURL}. Please ensure Ollama is running and try again.`
					)
				);
				setupSuccess = false;
				return true; // Continue setup, but mark as failed
			} else if (!ollamaModels.some((m) => m.model === modelIdToSet)) {
				console.error(
					chalk.red(
						`Error: Model ID "${modelIdToSet}" not found in the Ollama instance. Please verify the model is pulled and available.`
					)
				);
				console.log(
					chalk.yellow(
						`You can check available models with: curl ${ollamaBaseURL}/tags`
					)
				);
				setupSuccess = false;
				return true; // Continue setup, but mark as failed
			}
		} else if (selectedValue === '__CUSTOM_BEDROCK__') {
			isCustomSelection = true;
			const { customId } = await inquirer.prompt([
				{
					type: 'input',
					name: 'customId',
					message: `Enter the custom Bedrock Model ID for the ${role} role (e.g., anthropic.claude-3-sonnet-20240229-v1:0):`
				}
			]);
			if (!customId) {
				console.log(chalk.yellow('No custom ID entered. Skipping role.'));
				return true; // Continue setup, but don't set this role
			}
			modelIdToSet = customId;
			providerHint = CUSTOM_PROVIDERS.BEDROCK;

			// Check if AWS environment variables exist
			if (
				!process.env.AWS_ACCESS_KEY_ID ||
				!process.env.AWS_SECRET_ACCESS_KEY
			) {
				console.warn(
					chalk.yellow(
						'Warning: AWS_ACCESS_KEY_ID and/or AWS_SECRET_ACCESS_KEY environment variables are missing. Will fallback to system configuration. (ex: aws config files or ec2 instance profiles)'
					)
				);
				setupSuccess = false;
				return true; // Continue setup, but mark as failed
			}

			console.log(
				chalk.blue(
					`Custom Bedrock model "${modelIdToSet}" will be used. No validation performed.`
				)
			);
		} else if (selectedValue === '__CUSTOM_AZURE__') {
			isCustomSelection = true;
			const { customId } = await inquirer.prompt([
				{
					type: 'input',
					name: 'customId',
					message: `Enter the custom Azure OpenAI Model ID for the ${role} role (e.g., gpt-4o):`
				}
			]);
			if (!customId) {
				console.log(chalk.yellow('No custom ID entered. Skipping role.'));
				return true; // Continue setup, but don't set this role
			}
			modelIdToSet = customId;
			providerHint = CUSTOM_PROVIDERS.AZURE;

			// Check if Azure environment variables exist
			if (
				!process.env.AZURE_OPENAI_API_KEY ||
				!process.env.AZURE_OPENAI_ENDPOINT
			) {
				console.error(
					chalk.red(
						'Error: AZURE_OPENAI_API_KEY and/or AZURE_OPENAI_ENDPOINT environment variables are missing. Please set them before using custom Azure models.'
					)
				);
				setupSuccess = false;
				return true; // Continue setup, but mark as failed
			}

			console.log(
				chalk.blue(
					`Custom Azure OpenAI model "${modelIdToSet}" will be used. No validation performed.`
				)
			);
		} else if (selectedValue === '__CUSTOM_VERTEX__') {
			isCustomSelection = true;
			const { customId } = await inquirer.prompt([
				{
					type: 'input',
					name: 'customId',
					message: `Enter the custom Vertex AI Model ID for the ${role} role (e.g., gemini-1.5-pro-002):`
				}
			]);
			if (!customId) {
				console.log(chalk.yellow('No custom ID entered. Skipping role.'));
				return true; // Continue setup, but don't set this role
			}
			modelIdToSet = customId;
			providerHint = CUSTOM_PROVIDERS.VERTEX;

			// Check if Google/Vertex environment variables exist
			if (
				!process.env.GOOGLE_API_KEY &&
				!process.env.GOOGLE_APPLICATION_CREDENTIALS
			) {
				console.error(
					chalk.red(
						'Error: Either GOOGLE_API_KEY or GOOGLE_APPLICATION_CREDENTIALS environment variable is required. Please set one before using custom Vertex models.'
					)
				);
				setupSuccess = false;
				return true; // Continue setup, but mark as failed
			}

			console.log(
				chalk.blue(
					`Custom Vertex AI model "${modelIdToSet}" will be used. No validation performed.`
				)
			);
		} else if (
			selectedValue &&
			typeof selectedValue === 'object' &&
			selectedValue.id
		) {
			// Standard model selected from list
			modelIdToSet = selectedValue.id;
			providerHint = selectedValue.provider; // Provider is known
		} else if (selectedValue === null && role === 'fallback') {
			// Handle disabling fallback
			modelIdToSet = null;
			providerHint = null;
		} else if (selectedValue) {
			console.error(
				chalk.red(
					`Internal Error: Unexpected selection value for ${role}: ${JSON.stringify(selectedValue)}`
				)
			);
			setupSuccess = false;
			return true;
		}

		// Only proceed if there's a change to be made
		if (modelIdToSet !== currentModelId) {
			if (modelIdToSet) {
				// Set a specific model (standard or custom)
				const result = await setModel(role, modelIdToSet, {
					...coreOptionsSetup,
					providerHint // Pass the hint
				});
				if (result.success) {
					console.log(
						chalk.blue(
							`Set ${role} model: ${result.data.provider} / ${result.data.modelId}`
						)
					);
					if (result.data.warning) {
						// Display warning if returned by setModel
						console.log(chalk.yellow(result.data.warning));
					}
					setupConfigModified = true;
				} else {
					console.error(
						chalk.red(
							`Error setting ${role} model: ${result.error?.message || 'Unknown'}`
						)
					);
					setupSuccess = false;
				}
			} else if (role === 'fallback') {
				// Disable fallback model
				const currentCfg = getConfig(projectRoot);
				if (currentCfg?.models?.fallback?.modelId) {
					// Check if it was actually set before clearing
					currentCfg.models.fallback = {
						...currentCfg.models.fallback,
						provider: undefined,
						modelId: undefined
					};
					if (writeConfig(currentCfg, projectRoot)) {
						console.log(chalk.blue('Fallback model disabled.'));
						setupConfigModified = true;
					} else {
						console.error(
							chalk.red('Failed to disable fallback model in config file.')
						);
						setupSuccess = false;
					}
				} else {
					console.log(chalk.blue('Fallback model was already disabled.'));
				}
			}
		}
		return true; // Indicate setup should continue
	}

	// Process answers using the handler
	if (
		!(await handleSetModel(
			'main',
			answers.mainModel,
			currentModels.main?.modelId // <--- Now 'currentModels' is defined
		))
	) {
		return false; // Explicitly return false if cancelled
	}
	if (
		!(await handleSetModel(
			'research',
			answers.researchModel,
			currentModels.research?.modelId // <--- Now 'currentModels' is defined
		))
	) {
		return false; // Explicitly return false if cancelled
	}
	if (
		!(await handleSetModel(
			'fallback',
			answers.fallbackModel,
			currentModels.fallback?.modelId // <--- Now 'currentModels' is defined
		))
	) {
		return false; // Explicitly return false if cancelled
	}

	if (setupSuccess && setupConfigModified) {
		console.log(chalk.green.bold('\nModel setup complete!'));
	} else if (setupSuccess && !setupConfigModified) {
		console.log(chalk.yellow('\nNo changes made to model configuration.'));
	} else if (!setupSuccess) {
		console.error(
			chalk.red(
				'\nErrors occurred during model selection. Please review and try again.'
			)
		);
	}
	return true; // Indicate setup flow completed (not cancelled)
	// Let the main command flow continue to display results
}

/**
 * Configure and register CLI commands
 * @param {Object} program - Commander program instance
 */
function registerCommands(programInstance) {
	// Add global error handler for unknown options
	programInstance.on('option:unknown', function (unknownOption) {
		const commandName = this._name || 'unknown';
		console.error(chalk.red(`Error: Unknown option '${unknownOption}'`));
		console.error(
			chalk.yellow(
				`Run 'task-master ${commandName} --help' to see available options`
			)
		);
		process.exit(1);
	});

	// parse-prd command
	programInstance
		.command('parse-prd')
		.description('Parse a PRD file and generate tasks')
		.argument('[file]', 'Path to the PRD file')
		.option(
			'-i, --input <file>',
			'Path to the PRD file (alternative to positional argument)'
		)
		.option('-o, --output <file>', 'Output file path', TASKMASTER_TASKS_FILE)
		.option('-n, --num-tasks <number>', 'Number of tasks to generate', '10')
		.option('-f, --force', 'Skip confirmation when overwriting existing tasks')
		.option(
			'--append',
			'Append new tasks to existing tasks.json instead of overwriting'
		)
		.option(
			'-r, --research',
			'Use Perplexity AI for research-backed task generation, providing more comprehensive and accurate task breakdown'
		)
		.option('--tag <tag>', 'Specify tag context for task operations')
		.action(async (file, options) => {
			// Use input option if file argument not provided
			const inputFile = file || options.input;
			const defaultPrdPath = PRD_FILE;
			const numTasks = parseInt(options.numTasks, 10);
			const outputPath = options.output;
			const force = options.force || false;
			const append = options.append || false;
			const research = options.research || false;
			let useForce = force;
			const useAppend = append;

			const projectRoot = findProjectRoot();
			if (!projectRoot) {
				console.error(chalk.red('Error: Could not find project root.'));
				process.exit(1);
			}

			// Resolve tag using standard pattern
			const tag = options.tag || getCurrentTag(projectRoot) || 'master';

			// Show current tag context
			displayCurrentTagIndicator(tag);

			// Helper function to check if there are existing tasks in the target tag and confirm overwrite
			async function confirmOverwriteIfNeeded() {
				// Check if there are existing tasks in the target tag
				let hasExistingTasksInTag = false;
				if (fs.existsSync(outputPath)) {
					try {
						// Read the entire file to check if the tag exists
						const existingFileContent = fs.readFileSync(outputPath, 'utf8');
						const allData = JSON.parse(existingFileContent);

						// Check if the target tag exists and has tasks
						if (
							allData[tag] &&
							Array.isArray(allData[tag].tasks) &&
							allData[tag].tasks.length > 0
						) {
							hasExistingTasksInTag = true;
						}
					} catch (error) {
						// If we can't read the file or parse it, assume no existing tasks in this tag
						hasExistingTasksInTag = false;
					}
				}

				// Only show confirmation if there are existing tasks in the target tag
				if (hasExistingTasksInTag && !useForce && !useAppend) {
					const overwrite = await confirmTaskOverwrite(outputPath);
					if (!overwrite) {
						log('info', 'Operation cancelled.');
						return false;
					}
					// If user confirms 'y', we should set useForce = true for the parsePRD call
					// Only overwrite if not appending
					useForce = true;
				}
				return true;
			}

			let spinner;

			try {
				if (!inputFile) {
					if (fs.existsSync(defaultPrdPath)) {
						console.log(
							chalk.blue(`Using default PRD file path: ${defaultPrdPath}`)
						);
						if (!(await confirmOverwriteIfNeeded())) return;

						console.log(chalk.blue(`Generating ${numTasks} tasks...`));
						spinner = ora('Parsing PRD and generating tasks...\n').start();
						await parsePRD(defaultPrdPath, outputPath, numTasks, {
							append: useAppend, // Changed key from useAppend to append
							force: useForce, // Changed key from useForce to force
							research: research,
							projectRoot: projectRoot,
							tag: tag
						});
						spinner.succeed('Tasks generated successfully!');
						return;
					}

					console.log(
						chalk.yellow(
							`No PRD file specified and default PRD file not found at ${PRD_FILE}.`
						)
					);
					console.log(
						boxen(
							`${chalk.white.bold('Parse PRD Help')}\n\n${chalk.cyan('Usage:')}\n  task-master parse-prd <prd-file.txt> [options]\n\n${chalk.cyan('Options:')}\n  -i, --input <file>       Path to the PRD file (alternative to positional argument)\n  -o, --output <file>      Output file path (default: "${TASKMASTER_TASKS_FILE}")\n  -n, --num-tasks <number> Number of tasks to generate (default: 10)\n  -f, --force              Skip confirmation when overwriting existing tasks\n  --append                 Append new tasks to existing tasks.json instead of overwriting\n  -r, --research           Use Perplexity AI for research-backed task generation\n\n${chalk.cyan('Example:')}\n  task-master parse-prd requirements.txt --num-tasks 15\n  task-master parse-prd --input=requirements.txt\n  task-master parse-prd --force\n  task-master parse-prd requirements_v2.txt --append\n  task-master parse-prd requirements.txt --research\n\n${chalk.yellow('Note: This command will:')}\n  1. Look for a PRD file at ${PRD_FILE} by default\n  2. Use the file specified by --input or positional argument if provided\n  3. Generate tasks from the PRD and either:\n     - Overwrite any existing tasks.json file (default)\n     - Append to existing tasks.json if --append is used`,
							{ padding: 1, borderColor: 'blue', borderStyle: 'round' }
						)
					);
					return;
				}

				if (!fs.existsSync(inputFile)) {
					console.error(
						chalk.red(`Error: Input PRD file not found: ${inputFile}`)
					);
					process.exit(1);
				}

				if (!(await confirmOverwriteIfNeeded())) return;

				console.log(chalk.blue(`Parsing PRD file: ${inputFile}`));
				console.log(chalk.blue(`Generating ${numTasks} tasks...`));
				if (append) {
					console.log(chalk.blue('Appending to existing tasks...'));
				}
				if (research) {
					console.log(
						chalk.blue(
							'Using Perplexity AI for research-backed task generation'
						)
					);
				}

				spinner = ora('Parsing PRD and generating tasks...\n').start();
				await parsePRD(inputFile, outputPath, numTasks, {
					append: useAppend,
					force: useForce,
					research: research,
					projectRoot: projectRoot,
					tag: tag
				});
				spinner.succeed('Tasks generated successfully!');
			} catch (error) {
				if (spinner) {
					spinner.fail(`Error parsing PRD: ${error.message}`);
				} else {
					console.error(chalk.red(`Error parsing PRD: ${error.message}`));
				}
				process.exit(1);
			}
		});

	// update command
	programInstance
		.command('update')
		.description(
			'Update multiple tasks with ID >= "from" based on new information or implementation changes'
		)
		.option(
			'-f, --file <file>',
			'Path to the tasks file',
			TASKMASTER_TASKS_FILE
		)
		.option(
			'--from <id>',
			'Task ID to start updating from (tasks with ID >= this value will be updated)',
			'1'
		)
		.option(
			'-p, --prompt <text>',
			'Prompt explaining the changes or new context (required)'
		)
		.option(
			'-r, --research',
			'Use Perplexity AI for research-backed task updates'
		)
		.option('--tag <tag>', 'Specify tag context for task operations')
		.action(async (options) => {
			const tasksPath = options.file || TASKMASTER_TASKS_FILE;
			const fromId = parseInt(options.from, 10); // Validation happens here
			const prompt = options.prompt;
			const useResearch = options.research || false;

			const projectRoot = findProjectRoot();
			if (!projectRoot) {
				console.error(chalk.red('Error: Could not find project root.'));
				process.exit(1);
			}

			// Resolve tag using standard pattern
			const tag = options.tag || getCurrentTag(projectRoot) || 'master';

			// Show current tag context
			displayCurrentTagIndicator(tag);

			// Check if there's an 'id' option which is a common mistake (instead of 'from')
			if (
				process.argv.includes('--id') ||
				process.argv.some((arg) => arg.startsWith('--id='))
			) {
				console.error(
					chalk.red('Error: The update command uses --from=<id>, not --id=<id>')
				);
				console.log(chalk.yellow('\nTo update multiple tasks:'));
				console.log(
					`  task-master update --from=${fromId} --prompt="Your prompt here"`
				);
				console.log(
					chalk.yellow(
						'\nTo update a single specific task, use the update-task command instead:'
					)
				);
				console.log(
					`  task-master update-task --id=<id> --prompt="Your prompt here"`
				);
				process.exit(1);
			}

			if (!prompt) {
				console.error(
					chalk.red(
						'Error: --prompt parameter is required. Please provide information about the changes.'
					)
				);
				process.exit(1);
			}

			console.log(
				chalk.blue(
					`Updating tasks from ID >= ${fromId} with prompt: "${prompt}"`
				)
			);
			console.log(chalk.blue(`Tasks file: ${tasksPath}`));

			if (useResearch) {
				console.log(
					chalk.blue('Using Perplexity AI for research-backed task updates')
				);
			}

			// Call core updateTasks, passing context for CLI
			await updateTasks(
				tasksPath,
				fromId,
				prompt,
				useResearch,
				{ projectRoot, tag } // Pass context with projectRoot and tag
			);
		});

	// update-task command
	programInstance
		.command('update-task')
		.description(
			'Update a single specific task by ID with new information (use --id parameter)'
		)
		.option(
			'-f, --file <file>',
			'Path to the tasks file',
			TASKMASTER_TASKS_FILE
		)
		.option('-i, --id <id>', 'Task ID to update (required)')
		.option(
			'-p, --prompt <text>',
			'Prompt explaining the changes or new context (required)'
		)
		.option(
			'-r, --research',
			'Use Perplexity AI for research-backed task updates'
		)
		.option(
			'--append',
			'Append timestamped information to task details instead of full update'
		)
		.option('--tag <tag>', 'Specify tag context for task operations')
		.action(async (options) => {
			try {
				const tasksPath = options.file || TASKMASTER_TASKS_FILE;

				const projectRoot = findProjectRoot();
				if (!projectRoot) {
					console.error(chalk.red('Error: Could not find project root.'));
					process.exit(1);
				}

				// Resolve tag using standard pattern
				const tag = options.tag || getCurrentTag(projectRoot) || 'master';

				// Show current tag context
				displayCurrentTagIndicator(tag);

				// Validate required parameters
				if (!options.id) {
					console.error(chalk.red('Error: --id parameter is required'));
					console.log(
						chalk.yellow(
							'Usage example: task-master update-task --id=23 --prompt="Update with new information"'
						)
					);
					process.exit(1);
				}

				// Parse the task ID and validate it's a number
				const taskId = parseInt(options.id, 10);
				if (Number.isNaN(taskId) || taskId <= 0) {
					console.error(
						chalk.red(
							`Error: Invalid task ID: ${options.id}. Task ID must be a positive integer.`
						)
					);
					console.log(
						chalk.yellow(
							'Usage example: task-master update-task --id=23 --prompt="Update with new information"'
						)
					);
					process.exit(1);
				}

				if (!options.prompt) {
					console.error(
						chalk.red(
							'Error: --prompt parameter is required. Please provide information about the changes.'
						)
					);
					console.log(
						chalk.yellow(
							'Usage example: task-master update-task --id=23 --prompt="Update with new information"'
						)
					);
					process.exit(1);
				}

				const prompt = options.prompt;
				const useResearch = options.research || false;

				// Validate tasks file exists
				if (!fs.existsSync(tasksPath)) {
					console.error(
						chalk.red(`Error: Tasks file not found at path: ${tasksPath}`)
					);
					if (tasksPath === TASKMASTER_TASKS_FILE) {
						console.log(
							chalk.yellow(
								'Hint: Run task-master init or task-master parse-prd to create tasks.json first'
							)
						);
					} else {
						console.log(
							chalk.yellow(
								`Hint: Check if the file path is correct: ${tasksPath}`
							)
						);
					}
					process.exit(1);
				}

				console.log(
					chalk.blue(`Updating task ${taskId} with prompt: "${prompt}"`)
				);
				console.log(chalk.blue(`Tasks file: ${tasksPath}`));

				if (useResearch) {
					// Verify Perplexity API key exists if using research
					if (!isApiKeySet('perplexity')) {
						console.log(
							chalk.yellow(
								'Warning: PERPLEXITY_API_KEY environment variable is missing. Research-backed updates will not be available.'
							)
						);
						console.log(
							chalk.yellow('Falling back to Claude AI for task update.')
						);
					} else {
						console.log(
							chalk.blue('Using Perplexity AI for research-backed task update')
						);
					}
				}

				const result = await updateTaskById(
					tasksPath,
					taskId,
					prompt,
					useResearch,
					{ projectRoot, tag },
					'text',
					options.append || false
				);

				// If the task wasn't updated (e.g., if it was already marked as done)
				if (!result) {
					console.log(
						chalk.yellow(
							'\nTask update was not completed. Review the messages above for details.'
						)
					);
				}
			} catch (error) {
				console.error(chalk.red(`Error: ${error.message}`));

				// Provide more helpful error messages for common issues
				if (
					error.message.includes('task') &&
					error.message.includes('not found')
				) {
					console.log(chalk.yellow('\nTo fix this issue:'));
					console.log(
						'  1. Run task-master list to see all available task IDs'
					);
					console.log('  2. Use a valid task ID with the --id parameter');
				} else if (error.message.includes('API key')) {
					console.log(
						chalk.yellow(
							'\nThis error is related to API keys. Check your environment variables.'
						)
					);
				}

				// Use getDebugFlag getter instead of CONFIG.debug
				if (getDebugFlag()) {
					console.error(error);
				}

				process.exit(1);
			}
		});

	// update-subtask command
	programInstance
		.command('update-subtask')
		.description(
			'Update a subtask by appending additional timestamped information'
		)
		.option(
			'-f, --file <file>',
			'Path to the tasks file',
			TASKMASTER_TASKS_FILE
		)
		.option(
			'-i, --id <id>',
			'Subtask ID to update in format "parentId.subtaskId" (required)'
		)
		.option(
			'-p, --prompt <text>',
			'Prompt explaining what information to add (required)'
		)
		.option('-r, --research', 'Use Perplexity AI for research-backed updates')
		.option('--tag <tag>', 'Specify tag context for task operations')
		.action(async (options) => {
			try {
				const tasksPath = options.file || TASKMASTER_TASKS_FILE;

				const projectRoot = findProjectRoot();
				if (!projectRoot) {
					console.error(chalk.red('Error: Could not find project root.'));
					process.exit(1);
				}

				// Resolve tag using standard pattern
				const tag = options.tag || getCurrentTag(projectRoot) || 'master';

				// Show current tag context
				displayCurrentTagIndicator(tag);

				// Validate required parameters
				if (!options.id) {
					console.error(chalk.red('Error: --id parameter is required'));
					console.log(
						chalk.yellow(
							'Usage example: task-master update-subtask --id=5.2 --prompt="Add more details about the API endpoint"'
						)
					);
					process.exit(1);
				}

				// Validate subtask ID format (should contain a dot)
				const subtaskId = options.id;
				if (!subtaskId.includes('.')) {
					console.error(
						chalk.red(
							`Error: Invalid subtask ID format: ${subtaskId}. Subtask ID must be in format "parentId.subtaskId"`
						)
					);
					console.log(
						chalk.yellow(
							'Usage example: task-master update-subtask --id=5.2 --prompt="Add more details about the API endpoint"'
						)
					);
					process.exit(1);
				}

				if (!options.prompt) {
					console.error(
						chalk.red(
							'Error: --prompt parameter is required. Please provide information to add to the subtask.'
						)
					);
					console.log(
						chalk.yellow(
							'Usage example: task-master update-subtask --id=5.2 --prompt="Add more details about the API endpoint"'
						)
					);
					process.exit(1);
				}

				const prompt = options.prompt;
				const useResearch = options.research || false;

				// Validate tasks file exists
				if (!fs.existsSync(tasksPath)) {
					console.error(
						chalk.red(`Error: Tasks file not found at path: ${tasksPath}`)
					);
					if (tasksPath === TASKMASTER_TASKS_FILE) {
						console.log(
							chalk.yellow(
								'Hint: Run task-master init or task-master parse-prd to create tasks.json first'
							)
						);
					} else {
						console.log(
							chalk.yellow(
								`Hint: Check if the file path is correct: ${tasksPath}`
							)
						);
					}
					process.exit(1);
				}

				console.log(
					chalk.blue(`Updating subtask ${subtaskId} with prompt: "${prompt}"`)
				);
				console.log(chalk.blue(`Tasks file: ${tasksPath}`));

				if (useResearch) {
					// Verify Perplexity API key exists if using research
					if (!isApiKeySet('perplexity')) {
						console.log(
							chalk.yellow(
								'Warning: PERPLEXITY_API_KEY environment variable is missing. Research-backed updates will not be available.'
							)
						);
						console.log(
							chalk.yellow('Falling back to Claude AI for subtask update.')
						);
					} else {
						console.log(
							chalk.blue(
								'Using Perplexity AI for research-backed subtask update'
							)
						);
					}
				}

				const result = await updateSubtaskById(
					tasksPath,
					subtaskId,
					prompt,
					useResearch,
					{ projectRoot, tag }
				);

				if (!result) {
					console.log(
						chalk.yellow(
							'\nSubtask update was not completed. Review the messages above for details.'
						)
					);
				}
			} catch (error) {
				console.error(chalk.red(`Error: ${error.message}`));

				// Provide more helpful error messages for common issues
				if (
					error.message.includes('subtask') &&
					error.message.includes('not found')
				) {
					console.log(chalk.yellow('\nTo fix this issue:'));
					console.log(
						'  1. Run task-master list --with-subtasks to see all available subtask IDs'
					);
					console.log(
						'  2. Use a valid subtask ID with the --id parameter in format "parentId.subtaskId"'
					);
				} else if (error.message.includes('API key')) {
					console.log(
						chalk.yellow(
							'\nThis error is related to API keys. Check your environment variables.'
						)
					);
				}

				// Use getDebugFlag getter instead of CONFIG.debug
				if (getDebugFlag()) {
					console.error(error);
				}

				process.exit(1);
			}
		});

	// generate command
	programInstance
		.command('generate')
		.description('Generate task files from tasks.json')
		.option(
			'-f, --file <file>',
			'Path to the tasks file',
			TASKMASTER_TASKS_FILE
		)
		.option(
			'-o, --output <dir>',
			'Output directory',
			path.dirname(TASKMASTER_TASKS_FILE)
		)
		.option('--tag <tag>', 'Specify tag context for task operations')
		.action(async (options) => {
			const tasksPath = options.file || TASKMASTER_TASKS_FILE;
			const outputDir = options.output;
			const tag = options.tag;

			const projectRoot = findProjectRoot();
			if (!projectRoot) {
				console.error(chalk.red('Error: Could not find project root.'));
				process.exit(1);
			}

			console.log(chalk.blue(`Generating task files from: ${tasksPath}`));
			console.log(chalk.blue(`Output directory: ${outputDir}`));

			await generateTaskFiles(tasksPath, outputDir, { projectRoot, tag });
		});

	// set-status command
	programInstance
		.command('set-status')
		.alias('mark')
		.alias('set')
		.description('Set the status of a task')
		.option(
			'-i, --id <id>',
			'Task ID (can be comma-separated for multiple tasks)'
		)
		.option(
			'-s, --status <status>',
			`New status (one of: ${TASK_STATUS_OPTIONS.join(', ')})`
		)
		.option(
			'-f, --file <file>',
			'Path to the tasks file',
			TASKMASTER_TASKS_FILE
		)
		.option('--tag <tag>', 'Specify tag context for task operations')
		.action(async (options) => {
			const tasksPath = options.file || TASKMASTER_TASKS_FILE;
			const taskId = options.id;
			const status = options.status;
			const tag = options.tag;

			if (!taskId || !status) {
				console.error(chalk.red('Error: Both --id and --status are required'));
				process.exit(1);
			}

			if (!isValidTaskStatus(status)) {
				console.error(
					chalk.red(
						`Error: Invalid status value: ${status}. Use one of: ${TASK_STATUS_OPTIONS.join(', ')}`
					)
				);

				process.exit(1);
			}

			// Find project root for tag resolution
			const projectRoot = findProjectRoot();
			if (!projectRoot) {
				console.error(chalk.red('Error: Could not find project root.'));
				process.exit(1);
			}

			// Resolve tag using standard pattern and show current tag context
			const resolvedTag = tag || getCurrentTag(projectRoot) || 'master';
			displayCurrentTagIndicator(resolvedTag);

			console.log(
				chalk.blue(`Setting status of task(s) ${taskId} to: ${status}`)
			);

			await setTaskStatus(tasksPath, taskId, status, { projectRoot, tag });
		});

	// list command
	programInstance
		.command('list')
		.description('List all tasks')
		.option(
			'-f, --file <file>',
			'Path to the tasks file',
			TASKMASTER_TASKS_FILE
		)
		.option(
			'-r, --report <report>',
			'Path to the complexity report file',
			COMPLEXITY_REPORT_FILE
		)
		.option('-s, --status <status>', 'Filter by status')
		.option('--with-subtasks', 'Show subtasks for each task')
		.option('--tag <tag>', 'Specify tag context for task operations')
		.action(async (options) => {
			const projectRoot = findProjectRoot();
			if (!projectRoot) {
				console.error(chalk.red('Error: Could not find project root.'));
				process.exit(1);
			}

			const tasksPath = options.file || TASKMASTER_TASKS_FILE;
			const reportPath = options.report;
			const statusFilter = options.status;
			const withSubtasks = options.withSubtasks || false;
			const tag = options.tag || getCurrentTag(projectRoot) || 'master';

			// Show current tag context
			displayCurrentTagIndicator(tag);

			console.log(chalk.blue(`Listing tasks from: ${tasksPath}`));
			if (statusFilter) {
				console.log(chalk.blue(`Filtering by status: ${statusFilter}`));
			}
			if (withSubtasks) {
				console.log(chalk.blue('Including subtasks in listing'));
			}

			await listTasks(
				tasksPath,
				statusFilter,
				reportPath,
				withSubtasks,
				'text',
				tag,
				{ projectRoot }
			);
		});

	// expand command
	programInstance
		.command('expand')
		.description('Expand a task into subtasks using AI')
		.option('-i, --id <id>', 'ID of the task to expand')
		.option(
			'-a, --all',
			'Expand all pending tasks based on complexity analysis'
		)
		.option(
			'-n, --num <number>',
			'Number of subtasks to generate (uses complexity analysis by default if available)'
		)
		.option(
			'-r, --research',
			'Enable research-backed generation (e.g., using Perplexity)',
			false
		)
		.option('-p, --prompt <text>', 'Additional context for subtask generation')
		.option('-f, --force', 'Force expansion even if subtasks exist', false) // Ensure force option exists
		.option(
			'--file <file>',
			'Path to the tasks file (relative to project root)',
			TASKMASTER_TASKS_FILE // Allow file override
		) // Allow file override
		.option('--tag <tag>', 'Specify tag context for task operations')
		.action(async (options) => {
			const projectRoot = findProjectRoot();
			if (!projectRoot) {
				console.error(chalk.red('Error: Could not find project root.'));
				process.exit(1);
			}
			const tasksPath = path.resolve(projectRoot, options.file); // Resolve tasks path
			const tag = options.tag;

			// Show current tag context
			displayCurrentTagIndicator(tag || getCurrentTag(projectRoot) || 'master');

			if (options.all) {
				// --- Handle expand --all ---
				console.log(chalk.blue('Expanding all pending tasks...'));
				// Updated call to the refactored expandAllTasks
				try {
					const result = await expandAllTasks(
						tasksPath,
						options.num, // Pass num
						options.research, // Pass research flag
						options.prompt, // Pass additional context
						options.force, // Pass force flag
						{ projectRoot, tag } // Pass context with projectRoot and tag
						// outputFormat defaults to 'text' in expandAllTasks for CLI
					);
				} catch (error) {
					console.error(
						chalk.red(`Error expanding all tasks: ${error.message}`)
					);
					process.exit(1);
				}
			} else if (options.id) {
				// --- Handle expand --id <id> (Should be correct from previous refactor) ---
				if (!options.id) {
					console.error(
						chalk.red('Error: Task ID is required unless using --all.')
					);
					process.exit(1);
				}

				console.log(chalk.blue(`Expanding task ${options.id}...`));
				try {
					// Call the refactored expandTask function
					await expandTask(
						tasksPath,
						options.id,
						options.num,
						options.research,
						options.prompt,
						{ projectRoot, tag }, // Pass context with projectRoot and tag
						options.force // Pass the force flag down
					);
					// expandTask logs its own success/failure for single task
				} catch (error) {
					console.error(
						chalk.red(`Error expanding task ${options.id}: ${error.message}`)
					);
					process.exit(1);
				}
			} else {
				console.error(
					chalk.red('Error: You must specify either a task ID (--id) or --all.')
				);
				programInstance.help(); // Show help
			}
		});

	// analyze-complexity command
	programInstance
		.command('analyze-complexity')
		.description(
			`Analyze tasks and generate expansion recommendations${chalk.reset('')}`
		)
		.option(
			'-o, --output <file>',
			'Output file path for the report',
			COMPLEXITY_REPORT_FILE
		)
		.option(
			'-m, --model <model>',
			'LLM model to use for analysis (defaults to configured model)'
		)
		.option(
			'-t, --threshold <number>',
			'Minimum complexity score to recommend expansion (1-10)',
			'5'
		)
		.option(
			'-f, --file <file>',
			'Path to the tasks file',
			TASKMASTER_TASKS_FILE
		)
		.option(
			'-r, --research',
			'Use Perplexity AI for research-backed complexity analysis'
		)
		.option(
			'-i, --id <ids>',
			'Comma-separated list of specific task IDs to analyze (e.g., "1,3,5")'
		)
		.option('--from <id>', 'Starting task ID in a range to analyze')
		.option('--to <id>', 'Ending task ID in a range to analyze')
		.option('--tag <tag>', 'Specify tag context for task operations')
		.action(async (options) => {
			const tasksPath = options.file || TASKMASTER_TASKS_FILE;
			const tag = options.tag;
			const modelOverride = options.model;
			const thresholdScore = parseFloat(options.threshold);
			const useResearch = options.research || false;

			const projectRoot = findProjectRoot();
			if (!projectRoot) {
				console.error(chalk.red('Error: Could not find project root.'));
				process.exit(1);
			}

			// Use the provided tag, or the current active tag, or default to 'master'
			const targetTag = tag || getCurrentTag(projectRoot) || 'master';

			// Show current tag context
			displayCurrentTagIndicator(targetTag);

			// Tag-aware output file naming: master -> task-complexity-report.json, other tags -> task-complexity-report_tagname.json
			const outputPath =
				options.output === COMPLEXITY_REPORT_FILE && targetTag !== 'master'
					? options.output.replace('.json', `_${targetTag}.json`)
					: options.output;

			console.log(chalk.blue(`Analyzing task complexity from: ${tasksPath}`));
			console.log(chalk.blue(`Output report will be saved to: ${outputPath}`));

			if (options.id) {
				console.log(chalk.blue(`Analyzing specific task IDs: ${options.id}`));
			} else if (options.from || options.to) {
				const fromStr = options.from ? options.from : 'first';
				const toStr = options.to ? options.to : 'last';
				console.log(
					chalk.blue(`Analyzing tasks in range: ${fromStr} to ${toStr}`)
				);
			}

			if (useResearch) {
				console.log(
					chalk.blue(
						'Using Perplexity AI for research-backed complexity analysis'
					)
				);
			}

			// Update options with tag-aware output path and context
			const updatedOptions = {
				...options,
				output: outputPath,
				tag: targetTag,
				projectRoot: projectRoot
			};

			await analyzeTaskComplexity(updatedOptions);
		});

	// research command
	programInstance
		.command('research')
		.description('Perform AI-powered research queries with project context')
		.argument('[prompt]', 'Research prompt to investigate')
		.option('--file <file>', 'Path to the tasks file')
		.option(
			'-i, --id <ids>',
			'Comma-separated task/subtask IDs to include as context (e.g., "15,16.2")'
		)
		.option(
			'-f, --files <paths>',
			'Comma-separated file paths to include as context'
		)
		.option(
			'-c, --context <text>',
			'Additional custom context to include in the research prompt'
		)
		.option(
			'-t, --tree',
			'Include project file tree structure in the research context'
		)
		.option(
			'-s, --save <file>',
			'Save research results to the specified task/subtask(s)'
		)
		.option(
			'-d, --detail <level>',
			'Output detail level: low, medium, high',
			'medium'
		)
		.option(
			'--save-to <id>',
			'Automatically save research results to specified task/subtask ID (e.g., "15" or "15.2")'
		)
		.option(
			'--save-file',
			'Save research results to .taskmaster/docs/research/ directory'
		)
		.option('--tag <tag>', 'Specify tag context for task operations')
		.action(async (prompt, options) => {
			// Parameter validation
			if (!prompt || typeof prompt !== 'string' || prompt.trim().length === 0) {
				console.error(
					chalk.red('Error: Research prompt is required and cannot be empty')
				);
				showResearchHelp();
				process.exit(1);
			}

			// Validate detail level
			const validDetailLevels = ['low', 'medium', 'high'];
			if (
				options.detail &&
				!validDetailLevels.includes(options.detail.toLowerCase())
			) {
				console.error(
					chalk.red(
						`Error: Detail level must be one of: ${validDetailLevels.join(', ')}`
					)
				);
				process.exit(1);
			}

			// Validate and parse task IDs if provided
			let taskIds = [];
			if (options.id) {
				try {
					taskIds = options.id.split(',').map((id) => {
						const trimmedId = id.trim();
						// Support both task IDs (e.g., "15") and subtask IDs (e.g., "15.2")
						if (!/^\d+(\.\d+)?$/.test(trimmedId)) {
							throw new Error(
								`Invalid task ID format: "${trimmedId}". Expected format: "15" or "15.2"`
							);
						}
						return trimmedId;
					});
				} catch (error) {
					console.error(chalk.red(`Error parsing task IDs: ${error.message}`));
					process.exit(1);
				}
			}

			// Validate and parse file paths if provided
			let filePaths = [];
			if (options.files) {
				try {
					filePaths = options.files.split(',').map((filePath) => {
						const trimmedPath = filePath.trim();
						if (trimmedPath.length === 0) {
							throw new Error('Empty file path provided');
						}
						return trimmedPath;
					});
				} catch (error) {
					console.error(
						chalk.red(`Error parsing file paths: ${error.message}`)
					);
					process.exit(1);
				}
			}

			// Validate save-to option if provided
			if (options.saveTo) {
				const saveToId = options.saveTo.trim();
				if (saveToId.length === 0) {
					console.error(chalk.red('Error: Save-to ID cannot be empty'));
					process.exit(1);
				}
				// Validate ID format: number or number.number
				if (!/^\d+(\.\d+)?$/.test(saveToId)) {
					console.error(
						chalk.red(
							'Error: Save-to ID must be in format "15" for task or "15.2" for subtask'
						)
					);
					process.exit(1);
				}
			}

			// Validate save option if provided (legacy file save)
			if (options.save) {
				const saveTarget = options.save.trim();
				if (saveTarget.length === 0) {
					console.error(chalk.red('Error: Save target cannot be empty'));
					process.exit(1);
				}
				// Check if it's a valid file path (basic validation)
				if (saveTarget.includes('..') || saveTarget.startsWith('/')) {
					console.error(
						chalk.red(
							'Error: Save path must be relative and cannot contain ".."'
						)
					);
					process.exit(1);
				}
			}

			// Determine project root and tasks file path
			const projectRoot = findProjectRoot() || '.';
			const tag = options.tag || getCurrentTag(projectRoot) || 'master';
			const tasksPath =
				options.file ||
				path.join(projectRoot, '.taskmaster', 'tasks', 'tasks.json');

			// Show current tag context
			displayCurrentTagIndicator(tag);

			// Validate tasks file exists if task IDs are specified
			if (taskIds.length > 0) {
				try {
					const tasksData = readJSON(tasksPath, projectRoot, tag);
					if (!tasksData || !tasksData.tasks) {
						console.error(
							chalk.red(
								`Error: No valid tasks found in ${tasksPath} for tag '${tag}'`
							)
						);
						process.exit(1);
					}
				} catch (error) {
					console.error(
						chalk.red(`Error reading tasks file: ${error.message}`)
					);
					process.exit(1);
				}
			}

			// Validate file paths exist if specified
			if (filePaths.length > 0) {
				for (const filePath of filePaths) {
					const fullPath = path.isAbsolute(filePath)
						? filePath
						: path.join(projectRoot, filePath);
					if (!fs.existsSync(fullPath)) {
						console.error(chalk.red(`Error: File not found: ${filePath}`));
						process.exit(1);
					}
				}
			}

			// Create validated parameters object
			const validatedParams = {
				prompt: prompt.trim(),
				taskIds: taskIds,
				filePaths: filePaths,
				customContext: options.context ? options.context.trim() : null,
				includeProjectTree: !!options.tree,
				saveTarget: options.save ? options.save.trim() : null,
				saveToId: options.saveTo ? options.saveTo.trim() : null,
				allowFollowUp: true, // Always allow follow-up in CLI
				detailLevel: options.detail ? options.detail.toLowerCase() : 'medium',
				tasksPath: tasksPath,
				projectRoot: projectRoot
			};

			// Display what we're about to do
			console.log(chalk.blue(`Researching: "${validatedParams.prompt}"`));

			if (validatedParams.taskIds.length > 0) {
				console.log(
					chalk.gray(`Task context: ${validatedParams.taskIds.join(', ')}`)
				);
			}

			if (validatedParams.filePaths.length > 0) {
				console.log(
					chalk.gray(`File context: ${validatedParams.filePaths.join(', ')}`)
				);
			}

			if (validatedParams.customContext) {
				console.log(
					chalk.gray(
						`Custom context: ${validatedParams.customContext.substring(0, 50)}${validatedParams.customContext.length > 50 ? '...' : ''}`
					)
				);
			}

			if (validatedParams.includeProjectTree) {
				console.log(chalk.gray('Including project file tree'));
			}

			console.log(chalk.gray(`Detail level: ${validatedParams.detailLevel}`));

			try {
				// Import the research function
				const { performResearch } = await import('./task-manager/research.js');

				// Prepare research options
				const researchOptions = {
					taskIds: validatedParams.taskIds,
					filePaths: validatedParams.filePaths,
					customContext: validatedParams.customContext || '',
					includeProjectTree: validatedParams.includeProjectTree,
					detailLevel: validatedParams.detailLevel,
					projectRoot: validatedParams.projectRoot,
					saveToFile: !!options.saveFile,
					tag: tag
				};

				// Execute research
				const result = await performResearch(
					validatedParams.prompt,
					researchOptions,
					{
						commandName: 'research',
						outputType: 'cli',
						tag: tag
					},
					'text',
					validatedParams.allowFollowUp // Pass follow-up flag
				);

				// Auto-save to task/subtask if requested and no interactive save occurred
				if (validatedParams.saveToId && !result.interactiveSaveOccurred) {
					try {
						const isSubtask = validatedParams.saveToId.includes('.');

						// Format research content for saving
						const researchContent = `## Research Query: ${validatedParams.prompt}

**Detail Level:** ${result.detailLevel}
**Context Size:** ${result.contextSize} characters
**Timestamp:** ${new Date().toLocaleDateString()} ${new Date().toLocaleTimeString()}

### Results

${result.result}`;

						if (isSubtask) {
							// Save to subtask
							const { updateSubtaskById } = await import(
								'./task-manager/update-subtask-by-id.js'
							);

							await updateSubtaskById(
								validatedParams.tasksPath,
								validatedParams.saveToId,
								researchContent,
								false, // useResearch = false for simple append
								{
									commandName: 'research-save',
									outputType: 'cli',
									projectRoot: validatedParams.projectRoot,
									tag: tag
								},
								'text'
							);

							console.log(
								chalk.green(
									`✅ Research saved to subtask ${validatedParams.saveToId}`
								)
							);
						} else {
							// Save to task
							const updateTaskById = (
								await import('./task-manager/update-task-by-id.js')
							).default;

							const taskIdNum = parseInt(validatedParams.saveToId, 10);
							await updateTaskById(
								validatedParams.tasksPath,
								taskIdNum,
								researchContent,
								false, // useResearch = false for simple append
								{
									commandName: 'research-save',
									outputType: 'cli',
									projectRoot: validatedParams.projectRoot,
									tag: tag
								},
								'text',
								true // appendMode = true
							);

							console.log(
								chalk.green(
									`✅ Research saved to task ${validatedParams.saveToId}`
								)
							);
						}
					} catch (saveError) {
						console.log(
							chalk.red(`❌ Error saving to task/subtask: ${saveError.message}`)
						);
					}
				}

				// Save results to file if requested (legacy)
				if (validatedParams.saveTarget) {
					const saveContent = `# Research Query: ${validatedParams.prompt}

**Detail Level:** ${result.detailLevel}
**Context Size:** ${result.contextSize} characters
**Timestamp:** ${new Date().toISOString()}

## Results

${result.result}
`;

					fs.writeFileSync(validatedParams.saveTarget, saveContent, 'utf-8');
					console.log(
						chalk.green(`\n💾 Results saved to: ${validatedParams.saveTarget}`)
					);
				}
			} catch (error) {
				console.error(chalk.red(`\n❌ Research failed: ${error.message}`));
				process.exit(1);
			}
		});

	// clear-subtasks command
	programInstance
		.command('clear-subtasks')
		.description('Clear subtasks from specified tasks')
		.option(
			'-f, --file <file>',
			'Path to the tasks file',
			TASKMASTER_TASKS_FILE
		)
		.option(
			'-i, --id <ids>',
			'Task IDs (comma-separated) to clear subtasks from'
		)
		.option('--all', 'Clear subtasks from all tasks')
		.option('--tag <tag>', 'Specify tag context for task operations')
		.action(async (options) => {
			const tasksPath = options.file || TASKMASTER_TASKS_FILE;
			const taskIds = options.id;
			const all = options.all;
			const tag = options.tag;

			const projectRoot = findProjectRoot();
			if (!projectRoot) {
				console.error(chalk.red('Error: Could not find project root.'));
				process.exit(1);
			}

			// Show current tag context
			displayCurrentTagIndicator(tag || getCurrentTag(projectRoot) || 'master');

			if (!taskIds && !all) {
				console.error(
					chalk.red(
						'Error: Please specify task IDs with --id=<ids> or use --all to clear all tasks'
					)
				);
				process.exit(1);
			}

			if (all) {
				// If --all is specified, get all task IDs
				const data = readJSON(tasksPath, projectRoot, tag);
				if (!data || !data.tasks) {
					console.error(chalk.red('Error: No valid tasks found'));
					process.exit(1);
				}
				const allIds = data.tasks.map((t) => t.id).join(',');
				clearSubtasks(tasksPath, allIds, { projectRoot, tag });
			} else {
				clearSubtasks(tasksPath, taskIds, { projectRoot, tag });
			}
		});

	// add-task command
	programInstance
		.command('add-task')
		.description('Add a new task using AI, optionally providing manual details')
		.option(
			'-f, --file <file>',
			'Path to the tasks file',
			TASKMASTER_TASKS_FILE
		)
		.option(
			'-p, --prompt <prompt>',
			'Description of the task to add (required if not using manual fields)'
		)
		.option('-t, --title <title>', 'Task title (for manual task creation)')
		.option(
			'-d, --description <description>',
			'Task description (for manual task creation)'
		)
		.option(
			'--details <details>',
			'Implementation details (for manual task creation)'
		)
		.option(
			'--dependencies <dependencies>',
			'Comma-separated list of task IDs this task depends on'
		)
		.option(
			'--priority <priority>',
			'Task priority (high, medium, low)',
			'medium'
		)
		.option(
			'-r, --research',
			'Whether to use research capabilities for task creation'
		)
		.option('--tag <tag>', 'Specify tag context for task operations')
		.action(async (options) => {
			const isManualCreation = options.title && options.description;

			// Validate that either prompt or title+description are provided
			if (!options.prompt && !isManualCreation) {
				console.error(
					chalk.red(
						'Error: Either --prompt or both --title and --description must be provided'
					)
				);
				process.exit(1);
			}

			const tasksPath = options.file || TASKMASTER_TASKS_FILE;

			if (!fs.existsSync(tasksPath)) {
				console.error(
					`❌ No tasks.json file found. Please run "task-master init" or create a tasks.json file at ${TASKMASTER_TASKS_FILE}`
				);
				process.exit(1);
			}

			// Correctly determine projectRoot
			const projectRoot = findProjectRoot();
			if (!projectRoot) {
				console.error(chalk.red('Error: Could not find project root.'));
				process.exit(1);
			}

			// Show current tag context
			displayCurrentTagIndicator(
				options.tag || getCurrentTag(projectRoot) || 'master'
			);

			let manualTaskData = null;
			if (isManualCreation) {
				manualTaskData = {
					title: options.title,
					description: options.description,
					details: options.details || '',
					testStrategy: options.testStrategy || ''
				};
				// Restore specific logging for manual creation
				console.log(
					chalk.blue(`Creating task manually with title: "${options.title}"`)
				);
			} else {
				// Restore specific logging for AI creation
				console.log(
					chalk.blue(`Creating task with AI using prompt: "${options.prompt}"`)
				);
			}

			// Log dependencies and priority if provided (restored)
			const dependenciesArray = options.dependencies
				? options.dependencies.split(',').map((id) => id.trim())
				: [];
			if (dependenciesArray.length > 0) {
				console.log(
					chalk.blue(`Dependencies: [${dependenciesArray.join(', ')}]`)
				);
			}
			if (options.priority) {
				console.log(chalk.blue(`Priority: ${options.priority}`));
			}

			const context = {
				projectRoot,
				tag: options.tag,
				commandName: 'add-task',
				outputType: 'cli'
			};

			try {
				const { newTaskId, telemetryData } = await addTask(
					tasksPath,
					options.prompt,
					dependenciesArray,
					options.priority,
					context,
					'text',
					manualTaskData,
					options.research
				);

				// addTask handles detailed CLI success logging AND telemetry display when outputFormat is 'text'
				// No need to call displayAiUsageSummary here anymore.
			} catch (error) {
				console.error(chalk.red(`Error adding task: ${error.message}`));
				if (error.details) {
					console.error(chalk.red(error.details));
				}
				process.exit(1);
			}
		});

	// next command
	programInstance
		.command('next')
		.description(
			`Show the next task to work on based on dependencies and status${chalk.reset('')}`
		)
		.option(
			'-f, --file <file>',
			'Path to the tasks file',
			TASKMASTER_TASKS_FILE
		)
		.option(
			'-r, --report <report>',
			'Path to the complexity report file',
			COMPLEXITY_REPORT_FILE
		)
		.option('--tag <tag>', 'Specify tag context for task operations')
		.action(async (options) => {
			const tasksPath = options.file || TASKMASTER_TASKS_FILE;
			const reportPath = options.report;
			const tag = options.tag;

			const projectRoot = findProjectRoot();
			if (!projectRoot) {
				console.error(chalk.red('Error: Could not find project root.'));
				process.exit(1);
			}

			// Show current tag context
			displayCurrentTagIndicator(tag || getCurrentTag(projectRoot) || 'master');

			await displayNextTask(tasksPath, reportPath, { projectRoot, tag });
		});

	// show command
	programInstance
		.command('show')
		.description(
			`Display detailed information about one or more tasks${chalk.reset('')}`
		)
		.argument('[id]', 'Task ID(s) to show (comma-separated for multiple)')
		.option(
			'-i, --id <id>',
			'Task ID(s) to show (comma-separated for multiple)'
		)
		.option('-s, --status <status>', 'Filter subtasks by status')
		.option(
			'-f, --file <file>',
			'Path to the tasks file',
			TASKMASTER_TASKS_FILE
		)
		.option(
			'-r, --report <report>',
			'Path to the complexity report file',
			COMPLEXITY_REPORT_FILE
		)
		.option('--tag <tag>', 'Specify tag context for task operations')
		.action(async (taskId, options) => {
			const projectRoot = findProjectRoot();
			if (!projectRoot) {
				console.error(chalk.red('Error: Could not find project root.'));
				process.exit(1);
			}

			const idArg = taskId || options.id;
			const statusFilter = options.status;
			const tag = options.tag;

			// Show current tag context
			displayCurrentTagIndicator(tag || getCurrentTag(projectRoot) || 'master');

			if (!idArg) {
				console.error(chalk.red('Error: Please provide a task ID'));
				process.exit(1);
			}

			const tasksPath = options.file || TASKMASTER_TASKS_FILE;
			const reportPath = options.report;

			// Check if multiple IDs are provided (comma-separated)
			const taskIds = idArg
				.split(',')
				.map((id) => id.trim())
				.filter((id) => id.length > 0);

			if (taskIds.length > 1) {
				// Multiple tasks - use compact summary view with interactive drill-down
				await displayMultipleTasksSummary(
					tasksPath,
					taskIds,
					reportPath,
					statusFilter,
					{ projectRoot, tag }
				);
			} else {
				// Single task - use detailed view
				await displayTaskById(
					tasksPath,
					taskIds[0],
					reportPath,
					statusFilter,
					tag,
					{ projectRoot }
				);
			}
		});

	// add-dependency command
	programInstance
		.command('add-dependency')
		.description('Add a dependency to a task')
		.option('-i, --id <id>', 'Task ID to add dependency to')
		.option('-d, --depends-on <id>', 'Task ID that will become a dependency')
		.option(
			'-f, --file <file>',
			'Path to the tasks file',
			TASKMASTER_TASKS_FILE
		)
		.option('--tag <tag>', 'Specify tag context for task operations')
		.action(async (options) => {
			const tasksPath = options.file || TASKMASTER_TASKS_FILE;
			const taskId = options.id;
			const dependencyId = options.dependsOn;

			const projectRoot = findProjectRoot();
			if (!projectRoot) {
				console.error(chalk.red('Error: Could not find project root.'));
				process.exit(1);
			}

			// Resolve tag using standard pattern
			const tag = options.tag || getCurrentTag(projectRoot) || 'master';

			// Show current tag context
			displayCurrentTagIndicator(tag);

			if (!taskId || !dependencyId) {
				console.error(
					chalk.red('Error: Both --id and --depends-on are required')
				);
				process.exit(1);
			}

			// Handle subtask IDs correctly by preserving the string format for IDs containing dots
			// Only use parseInt for simple numeric IDs
			const formattedTaskId = taskId.includes('.')
				? taskId
				: parseInt(taskId, 10);
			const formattedDependencyId = dependencyId.includes('.')
				? dependencyId
				: parseInt(dependencyId, 10);

			await addDependency(tasksPath, formattedTaskId, formattedDependencyId, {
				projectRoot,
				tag
			});
		});

	// remove-dependency command
	programInstance
		.command('remove-dependency')
		.description('Remove a dependency from a task')
		.option('-i, --id <id>', 'Task ID to remove dependency from')
		.option('-d, --depends-on <id>', 'Task ID to remove as a dependency')
		.option(
			'-f, --file <file>',
			'Path to the tasks file',
			TASKMASTER_TASKS_FILE
		)
		.option('--tag <tag>', 'Specify tag context for task operations')
		.action(async (options) => {
			const tasksPath = options.file || TASKMASTER_TASKS_FILE;
			const taskId = options.id;
			const dependencyId = options.dependsOn;

			const projectRoot = findProjectRoot();
			if (!projectRoot) {
				console.error(chalk.red('Error: Could not find project root.'));
				process.exit(1);
			}

			// Resolve tag using standard pattern
			const tag = options.tag || getCurrentTag(projectRoot) || 'master';

			// Show current tag context
			displayCurrentTagIndicator(tag);

			if (!taskId || !dependencyId) {
				console.error(
					chalk.red('Error: Both --id and --depends-on are required')
				);
				process.exit(1);
			}

			// Handle subtask IDs correctly by preserving the string format for IDs containing dots
			// Only use parseInt for simple numeric IDs
			const formattedTaskId = taskId.includes('.')
				? taskId
				: parseInt(taskId, 10);
			const formattedDependencyId = dependencyId.includes('.')
				? dependencyId
				: parseInt(dependencyId, 10);

			await removeDependency(
				tasksPath,
				formattedTaskId,
				formattedDependencyId,
				{
					projectRoot,
					tag
				}
			);
		});

	// validate-dependencies command
	programInstance
		.command('validate-dependencies')
		.description(
			`Identify invalid dependencies without fixing them${chalk.reset('')}`
		)
		.option(
			'-f, --file <file>',
			'Path to the tasks file',
			TASKMASTER_TASKS_FILE
		)
		.option('--tag <tag>', 'Specify tag context for task operations')
		.action(async (options) => {
			const projectRoot = findProjectRoot();
			if (!projectRoot) {
				console.error(chalk.red('Error: Could not find project root.'));
				process.exit(1);
			}

			// Resolve tag using standard pattern
			const tag = options.tag || getCurrentTag(projectRoot) || 'master';

			// Show current tag context
			displayCurrentTagIndicator(tag);

			await validateDependenciesCommand(options.file || TASKMASTER_TASKS_FILE, {
				context: { projectRoot, tag }
			});
		});

	// fix-dependencies command
	programInstance
		.command('fix-dependencies')
		.description(`Fix invalid dependencies automatically${chalk.reset('')}`)
		.option(
			'-f, --file <file>',
			'Path to the tasks file',
			TASKMASTER_TASKS_FILE
		)
		.option('--tag <tag>', 'Specify tag context for task operations')
		.action(async (options) => {
			const projectRoot = findProjectRoot();
			if (!projectRoot) {
				console.error(chalk.red('Error: Could not find project root.'));
				process.exit(1);
			}

			// Resolve tag using standard pattern
			const tag = options.tag || getCurrentTag(projectRoot) || 'master';

			// Show current tag context
			displayCurrentTagIndicator(tag);

			await fixDependenciesCommand(options.file || TASKMASTER_TASKS_FILE, {
				context: { projectRoot, tag }
			});
		});

	// complexity-report command
	programInstance
		.command('complexity-report')
		.description(`Display the complexity analysis report${chalk.reset('')}`)
		.option(
			'-f, --file <file>',
			'Path to the report file',
			COMPLEXITY_REPORT_FILE
		)
		.option('--tag <tag>', 'Specify tag context for task operations')
		.action(async (options) => {
			const projectRoot = findProjectRoot();
			if (!projectRoot) {
				console.error(chalk.red('Error: Could not find project root.'));
				process.exit(1);
			}

			// Use the provided tag, or the current active tag, or default to 'master'
			const targetTag = options.tag || getCurrentTag(projectRoot) || 'master';

			// Show current tag context
			displayCurrentTagIndicator(targetTag);

			// Tag-aware report file naming: master -> task-complexity-report.json, other tags -> task-complexity-report_tagname.json
			const reportPath =
				options.file === COMPLEXITY_REPORT_FILE && targetTag !== 'master'
					? options.file.replace('.json', `_${targetTag}.json`)
					: options.file || COMPLEXITY_REPORT_FILE;

			await displayComplexityReport(reportPath);
		});

	// add-subtask command
	programInstance
		.command('add-subtask')
		.description('Add a subtask to an existing task')
		.option(
			'-f, --file <file>',
			'Path to the tasks file',
			TASKMASTER_TASKS_FILE
		)
		.option('-p, --parent <id>', 'Parent task ID (required)')
		.option('-i, --task-id <id>', 'Existing task ID to convert to subtask')
		.option(
			'-t, --title <title>',
			'Title for the new subtask (when creating a new subtask)'
		)
		.option('-d, --description <text>', 'Description for the new subtask')
		.option('--details <text>', 'Implementation details for the new subtask')
		.option(
			'--dependencies <ids>',
			'Comma-separated list of dependency IDs for the new subtask'
		)
		.option('-s, --status <status>', 'Status for the new subtask', 'pending')
		.option('--skip-generate', 'Skip regenerating task files')
		.option('--tag <tag>', 'Specify tag context for task operations')
		.action(async (options) => {
			const projectRoot = findProjectRoot();
			if (!projectRoot) {
				console.error(chalk.red('Error: Could not find project root.'));
				process.exit(1);
			}

			const tasksPath = options.file || TASKMASTER_TASKS_FILE;
			const parentId = options.parent;
			const existingTaskId = options.taskId;
			const generateFiles = !options.skipGenerate;

			// Resolve tag using standard pattern
			const tag = options.tag || getCurrentTag(projectRoot) || 'master';

			// Show current tag context
			displayCurrentTagIndicator(tag);

			if (!parentId) {
				console.error(
					chalk.red(
						'Error: --parent parameter is required. Please provide a parent task ID.'
					)
				);
				showAddSubtaskHelp();
				process.exit(1);
			}

			// Parse dependencies if provided
			let dependencies = [];
			if (options.dependencies) {
				dependencies = options.dependencies.split(',').map((id) => {
					// Handle both regular IDs and dot notation
					return id.includes('.') ? id.trim() : parseInt(id.trim(), 10);
				});
			}

			try {
				if (existingTaskId) {
					// Convert existing task to subtask
					console.log(
						chalk.blue(
							`Converting task ${existingTaskId} to a subtask of ${parentId}...`
						)
					);
					await addSubtask(
						tasksPath,
						parentId,
						existingTaskId,
						null,
						generateFiles,
						{ projectRoot, tag }
					);
					console.log(
						chalk.green(
							`✓ Task ${existingTaskId} successfully converted to a subtask of task ${parentId}`
						)
					);
				} else if (options.title) {
					// Create new subtask with provided data
					console.log(
						chalk.blue(`Creating new subtask for parent task ${parentId}...`)
					);

					const newSubtaskData = {
						title: options.title,
						description: options.description || '',
						details: options.details || '',
						status: options.status || 'pending',
						dependencies: dependencies
					};

					const subtask = await addSubtask(
						tasksPath,
						parentId,
						null,
						newSubtaskData,
						generateFiles,
						{ projectRoot, tag }
					);
					console.log(
						chalk.green(
							`✓ New subtask ${parentId}.${subtask.id} successfully created`
						)
					);

					// Display success message and suggested next steps
					console.log(
						boxen(
							chalk.white.bold(
								`Subtask ${parentId}.${subtask.id} Added Successfully`
							) +
								'\n\n' +
								chalk.white(`Title: ${subtask.title}`) +
								'\n' +
								chalk.white(`Status: ${getStatusWithColor(subtask.status)}`) +
								'\n' +
								(dependencies.length > 0
									? chalk.white(`Dependencies: ${dependencies.join(', ')}`) +
										'\n'
									: '') +
								'\n' +
								chalk.white.bold('Next Steps:') +
								'\n' +
								chalk.cyan(
									`1. Run ${chalk.yellow(`task-master show ${parentId}`)} to see the parent task with all subtasks`
								) +
								'\n' +
								chalk.cyan(
									`2. Run ${chalk.yellow(`task-master set-status --id=${parentId}.${subtask.id} --status=in-progress`)} to start working on it`
								),
							{
								padding: 1,
								borderColor: 'green',
								borderStyle: 'round',
								margin: { top: 1 }
							}
						)
					);
				} else {
					console.error(
						chalk.red('Error: Either --task-id or --title must be provided.')
					);
					console.log(
						boxen(
							chalk.white.bold('Usage Examples:') +
								'\n\n' +
								chalk.white('Convert existing task to subtask:') +
								'\n' +
								chalk.yellow(
									`  task-master add-subtask --parent=5 --task-id=8`
								) +
								'\n\n' +
								chalk.white('Create new subtask:') +
								'\n' +
								chalk.yellow(
									`  task-master add-subtask --parent=5 --title="Implement login UI" --description="Create the login form"`
								) +
								'\n\n',
							{ padding: 1, borderColor: 'blue', borderStyle: 'round' }
						)
					);
					process.exit(1);
				}
			} catch (error) {
				console.error(chalk.red(`Error: ${error.message}`));
				showAddSubtaskHelp();
				process.exit(1);
			}
		})
		.on('error', function (err) {
			console.error(chalk.red(`Error: ${err.message}`));
			showAddSubtaskHelp();
			process.exit(1);
		});

	// Helper function to show add-subtask command help
	function showAddSubtaskHelp() {
		console.log(
			boxen(
				`${chalk.white.bold('Add Subtask Command Help')}\n\n${chalk.cyan('Usage:')}\n  task-master add-subtask --parent=<id> [options]\n\n${chalk.cyan('Options:')}\n  -p, --parent <id>         Parent task ID (required)\n  -i, --task-id <id>        Existing task ID to convert to subtask\n  -t, --title <title>       Title for the new subtask\n  -d, --description <text>  Description for the new subtask\n  --details <text>          Implementation details for the new subtask\n  --dependencies <ids>      Comma-separated list of dependency IDs\n  -s, --status <status>     Status for the new subtask (default: "pending")\n  -f, --file <file>         Path to the tasks file (default: "${TASKMASTER_TASKS_FILE}")\n  --skip-generate           Skip regenerating task files\n\n${chalk.cyan('Examples:')}\n  task-master add-subtask --parent=5 --task-id=8\n  task-master add-subtask -p 5 -t "Implement login UI" -d "Create the login form"`,
				{ padding: 1, borderColor: 'blue', borderStyle: 'round' }
			)
		);
	}

	// remove-subtask command
	programInstance
		.command('remove-subtask')
		.description('Remove a subtask from its parent task')
		.option(
			'-f, --file <file>',
			'Path to the tasks file',
			TASKMASTER_TASKS_FILE
		)
		.option(
			'-i, --id <id>',
			'Subtask ID(s) to remove in format "parentId.subtaskId" (can be comma-separated for multiple subtasks)'
		)
		.option(
			'-c, --convert',
			'Convert the subtask to a standalone task instead of deleting it'
		)
		.option('--skip-generate', 'Skip regenerating task files')
		.option('--tag <tag>', 'Specify tag context for task operations')
		.action(async (options) => {
			const tasksPath = options.file || TASKMASTER_TASKS_FILE;
			const subtaskIds = options.id;
			const convertToTask = options.convert || false;
			const generateFiles = !options.skipGenerate;
			const tag = options.tag;

			const projectRoot = findProjectRoot();
			if (!projectRoot) {
				console.error(chalk.red('Error: Could not find project root.'));
				process.exit(1);
			}

			if (!subtaskIds) {
				console.error(
					chalk.red(
						'Error: --id parameter is required. Please provide subtask ID(s) in format "parentId.subtaskId".'
					)
				);
				showRemoveSubtaskHelp();
				process.exit(1);
			}

			try {
				// Split by comma to support multiple subtask IDs
				const subtaskIdArray = subtaskIds.split(',').map((id) => id.trim());

				for (const subtaskId of subtaskIdArray) {
					// Validate subtask ID format
					if (!subtaskId.includes('.')) {
						console.error(
							chalk.red(
								`Error: Subtask ID "${subtaskId}" must be in format "parentId.subtaskId"`
							)
						);
						showRemoveSubtaskHelp();
						process.exit(1);
					}

					console.log(chalk.blue(`Removing subtask ${subtaskId}...`));
					if (convertToTask) {
						console.log(
							chalk.blue('The subtask will be converted to a standalone task')
						);
					}

					const result = await removeSubtask(
						tasksPath,
						subtaskId,
						convertToTask,
						generateFiles,
						{ projectRoot, tag }
					);

					if (convertToTask && result) {
						// Display success message and next steps for converted task
						console.log(
							boxen(
								chalk.white.bold(
									`Subtask ${subtaskId} Converted to Task #${result.id}`
								) +
									'\n\n' +
									chalk.white(`Title: ${result.title}`) +
									'\n' +
									chalk.white(`Status: ${getStatusWithColor(result.status)}`) +
									'\n' +
									chalk.white(
										`Dependencies: ${result.dependencies.join(', ')}`
									) +
									'\n\n' +
									chalk.white.bold('Next Steps:') +
									'\n' +
									chalk.cyan(
										`1. Run ${chalk.yellow(`task-master show ${result.id}`)} to see details of the new task`
									) +
									'\n' +
									chalk.cyan(
										`2. Run ${chalk.yellow(`task-master set-status --id=${result.id} --status=in-progress`)} to start working on it`
									),
								{
									padding: 1,
									borderColor: 'green',
									borderStyle: 'round',
									margin: { top: 1 }
								}
							)
						);
					} else {
						// Display success message for deleted subtask
						console.log(
							boxen(
								chalk.white.bold(`Subtask ${subtaskId} Removed`) +
									'\n\n' +
									chalk.white('The subtask has been successfully deleted.'),
								{
									padding: 1,
									borderColor: 'green',
									borderStyle: 'round',
									margin: { top: 1 }
								}
							)
						);
					}
				}
			} catch (error) {
				console.error(chalk.red(`Error: ${error.message}`));
				showRemoveSubtaskHelp();
				process.exit(1);
			}
		})
		.on('error', function (err) {
			console.error(chalk.red(`Error: ${err.message}`));
			showRemoveSubtaskHelp();
			process.exit(1);
		});

	// Helper function to show remove-subtask command help
	function showRemoveSubtaskHelp() {
		console.log(
			boxen(
				chalk.white.bold('Remove Subtask Command Help') +
					'\n\n' +
					chalk.cyan('Usage:') +
					'\n' +
					`  task-master remove-subtask --id=<parentId.subtaskId> [options]\n\n` +
					chalk.cyan('Options:') +
					'\n' +
					'  -i, --id <id>       Subtask ID(s) to remove in format "parentId.subtaskId" (can be comma-separated, required)\n' +
					'  -c, --convert       Convert the subtask to a standalone task instead of deleting it\n' +
					'  -f, --file <file>   Path to the tasks file (default: "' +
					TASKMASTER_TASKS_FILE +
					'")\n' +
					'  --skip-generate     Skip regenerating task files\n\n' +
					chalk.cyan('Examples:') +
					'\n' +
					'  task-master remove-subtask --id=5.2\n' +
					'  task-master remove-subtask --id=5.2,6.3,7.1\n' +
					'  task-master remove-subtask --id=5.2 --convert',
				{ padding: 1, borderColor: 'blue', borderStyle: 'round' }
			)
		);
	}

	// Helper function to show tags command help
	function showTagsHelp() {
		console.log(
			boxen(
				chalk.white.bold('Tags Command Help') +
					'\n\n' +
					chalk.cyan('Usage:') +
					'\n' +
					`  task-master tags [options]\n\n` +
					chalk.cyan('Options:') +
					'\n' +
					'  -f, --file <file>   Path to the tasks file (default: "' +
					TASKMASTER_TASKS_FILE +
					'")\n' +
					'  --show-metadata     Show detailed metadata for each tag\n\n' +
					chalk.cyan('Examples:') +
					'\n' +
					'  task-master tags\n' +
					'  task-master tags --show-metadata\n\n' +
					chalk.cyan('Related Commands:') +
					'\n' +
					'  task-master add-tag <name>      Create a new tag\n' +
					'  task-master use-tag <name>      Switch to a tag\n' +
					'  task-master delete-tag <name>   Delete a tag',
				{ padding: 1, borderColor: 'blue', borderStyle: 'round' }
			)
		);
	}

	// Helper function to show add-tag command help
	function showAddTagHelp() {
		console.log(
			boxen(
				chalk.white.bold('Add Tag Command Help') +
					'\n\n' +
					chalk.cyan('Usage:') +
					'\n' +
					`  task-master add-tag <tagName> [options]\n\n` +
					chalk.cyan('Options:') +
					'\n' +
					'  -f, --file <file>        Path to the tasks file (default: "' +
					TASKMASTER_TASKS_FILE +
					'")\n' +
					'  --copy-from-current      Copy tasks from the current tag to the new tag\n' +
					'  --copy-from <tag>        Copy tasks from the specified tag to the new tag\n' +
					'  -d, --description <text> Optional description for the tag\n\n' +
					chalk.cyan('Examples:') +
					'\n' +
					'  task-master add-tag feature-xyz\n' +
					'  task-master add-tag feature-xyz --copy-from-current\n' +
					'  task-master add-tag feature-xyz --copy-from master\n' +
					'  task-master add-tag feature-xyz -d "Feature XYZ development"',
				{ padding: 1, borderColor: 'blue', borderStyle: 'round' }
			)
		);
	}

	// Helper function to show delete-tag command help
	function showDeleteTagHelp() {
		console.log(
			boxen(
				chalk.white.bold('Delete Tag Command Help') +
					'\n\n' +
					chalk.cyan('Usage:') +
					'\n' +
					`  task-master delete-tag <tagName> [options]\n\n` +
					chalk.cyan('Options:') +
					'\n' +
					'  -f, --file <file>   Path to the tasks file (default: "' +
					TASKMASTER_TASKS_FILE +
					'")\n' +
					'  -y, --yes           Skip confirmation prompts\n\n' +
					chalk.cyan('Examples:') +
					'\n' +
					'  task-master delete-tag feature-xyz\n' +
					'  task-master delete-tag feature-xyz --yes\n\n' +
					chalk.yellow('Warning:') +
					'\n' +
					'  This will permanently delete the tag and all its tasks!',
				{ padding: 1, borderColor: 'blue', borderStyle: 'round' }
			)
		);
	}

	// Helper function to show use-tag command help
	function showUseTagHelp() {
		console.log(
			boxen(
				chalk.white.bold('Use Tag Command Help') +
					'\n\n' +
					chalk.cyan('Usage:') +
					'\n' +
					`  task-master use-tag <tagName> [options]\n\n` +
					chalk.cyan('Options:') +
					'\n' +
					'  -f, --file <file>   Path to the tasks file (default: "' +
					TASKMASTER_TASKS_FILE +
					'")\n\n' +
					chalk.cyan('Examples:') +
					'\n' +
					'  task-master use-tag feature-xyz\n' +
					'  task-master use-tag master\n\n' +
					chalk.cyan('Related Commands:') +
					'\n' +
					'  task-master tags                 List all available tags\n' +
					'  task-master add-tag <name>       Create a new tag',
				{ padding: 1, borderColor: 'blue', borderStyle: 'round' }
			)
		);
	}

	// Helper function to show research command help
	function showResearchHelp() {
		console.log(
			boxen(
				chalk.white.bold('Research Command Help') +
					'\n\n' +
					chalk.cyan('Usage:') +
					'\n' +
					`  task-master research "<query>" [options]\n\n` +
					chalk.cyan('Required:') +
					'\n' +
					'  <query>             Research question or prompt (required)\n\n' +
					chalk.cyan('Context Options:') +
					'\n' +
					'  -i, --id <ids>      Comma-separated task/subtask IDs for context (e.g., "15,23.2")\n' +
					'  -f, --files <paths> Comma-separated file paths for context\n' +
					'  -c, --context <text> Additional custom context text\n' +
					'  --tree              Include project file tree structure\n\n' +
					chalk.cyan('Output Options:') +
					'\n' +
					'  -d, --detail <level> Detail level: low, medium, high (default: medium)\n' +
					'  --save-to <id>      Auto-save results to task/subtask ID (e.g., "15" or "15.2")\n' +
					'  --tag <tag>         Specify tag context for task operations\n\n' +
					chalk.cyan('Examples:') +
					'\n' +
					'  task-master research "How should I implement user authentication?"\n' +
					'  task-master research "What\'s the best approach?" --id=15,23.2\n' +
					'  task-master research "How does auth work?" --files=src/auth.js --tree\n' +
					'  task-master research "Implementation steps?" --save-to=15.2 --detail=high',
				{ padding: 1, borderColor: 'blue', borderStyle: 'round' }
			)
		);
	}

	// remove-task command
	programInstance
		.command('remove-task')
		.description('Remove one or more tasks or subtasks permanently')
		.option(
			'-i, --id <ids>',
			'ID(s) of the task(s) or subtask(s) to remove (e.g., "5", "5.2", or "5,6.1,7")'
		)
		.option(
			'-f, --file <file>',
			'Path to the tasks file',
			TASKMASTER_TASKS_FILE
		)
		.option('-y, --yes', 'Skip confirmation prompt', false)
		.option('--tag <tag>', 'Specify tag context for task operations')
		.action(async (options) => {
			const tasksPath = options.file || TASKMASTER_TASKS_FILE;
			const taskIdsString = options.id;

			const projectRoot = findProjectRoot();
			if (!projectRoot) {
				console.error(chalk.red('Error: Could not find project root.'));
				process.exit(1);
			}

			// Resolve tag using standard pattern
			const tag = options.tag || getCurrentTag(projectRoot) || 'master';

			// Show current tag context
			displayCurrentTagIndicator(tag);

			if (!taskIdsString) {
				console.error(chalk.red('Error: Task ID(s) are required'));
				console.error(
					chalk.yellow(
						'Usage: task-master remove-task --id=<taskId1,taskId2...>'
					)
				);
				process.exit(1);
			}

			const taskIdsToRemove = taskIdsString
				.split(',')
				.map((id) => id.trim())
				.filter(Boolean);

			if (taskIdsToRemove.length === 0) {
				console.error(chalk.red('Error: No valid task IDs provided.'));
				process.exit(1);
			}

			try {
				// Read data once for checks and confirmation
				const data = readJSON(tasksPath, projectRoot, tag);
				if (!data || !data.tasks) {
					console.error(
						chalk.red(`Error: No valid tasks found in ${tasksPath}`)
					);
					process.exit(1);
				}

				const existingTasksToRemove = [];
				const nonExistentIds = [];
				let totalSubtasksToDelete = 0;
				const dependentTaskMessages = [];

				for (const taskId of taskIdsToRemove) {
					if (!taskExists(data.tasks, taskId)) {
						nonExistentIds.push(taskId);
					} else {
						// Correctly extract the task object from the result of findTaskById
						const findResult = findTaskById(data.tasks, taskId);
						const taskObject = findResult.task; // Get the actual task/subtask object

						if (taskObject) {
							existingTasksToRemove.push({ id: taskId, task: taskObject }); // Push the actual task object

							// If it's a main task, count its subtasks and check dependents
							if (!taskObject.isSubtask) {
								// Check the actual task object
								if (taskObject.subtasks && taskObject.subtasks.length > 0) {
									totalSubtasksToDelete += taskObject.subtasks.length;
								}
								const dependentTasks = data.tasks.filter(
									(t) =>
										t.dependencies &&
										t.dependencies.includes(parseInt(taskId, 10))
								);
								if (dependentTasks.length > 0) {
									dependentTaskMessages.push(
										`  - Task ${taskId}: ${dependentTasks.length} dependent tasks (${dependentTasks.map((t) => t.id).join(', ')})`
									);
								}
							}
						} else {
							// Handle case where findTaskById returned null for the task property (should be rare)
							nonExistentIds.push(`${taskId} (error finding details)`);
						}
					}
				}

				if (nonExistentIds.length > 0) {
					console.warn(
						chalk.yellow(
							`Warning: The following task IDs were not found: ${nonExistentIds.join(', ')}`
						)
					);
				}

				if (existingTasksToRemove.length === 0) {
					console.log(chalk.blue('No existing tasks found to remove.'));
					process.exit(0);
				}

				// Skip confirmation if --yes flag is provided
				if (!options.yes) {
					console.log();
					console.log(
						chalk.red.bold(
							`⚠️ WARNING: This will permanently delete the following ${existingTasksToRemove.length} item(s):`
						)
					);
					console.log();

					existingTasksToRemove.forEach(({ id, task }) => {
						if (!task) return; // Should not happen due to taskExists check, but safeguard
						if (task.isSubtask) {
							// Subtask - title is directly on the task object
							console.log(
								chalk.white(`  Subtask ${id}: ${task.title || '(no title)'}`)
							);
							// Optionally show parent context if available
							if (task.parentTask) {
								console.log(
									chalk.gray(
										`    (Parent: ${task.parentTask.id} - ${task.parentTask.title || '(no title)'})`
									)
								);
							}
						} else {
							// Main task - title is directly on the task object
							console.log(
								chalk.white.bold(`  Task ${id}: ${task.title || '(no title)'}`)
							);
						}
					});

					if (totalSubtasksToDelete > 0) {
						console.log(
							chalk.yellow(
								`⚠️ This will also delete ${totalSubtasksToDelete} subtasks associated with the selected main tasks!`
							)
						);
					}

					if (dependentTaskMessages.length > 0) {
						console.log(
							chalk.yellow(
								'⚠️ Warning: Dependencies on the following tasks will be removed:'
							)
						);
						dependentTaskMessages.forEach((msg) =>
							console.log(chalk.yellow(msg))
						);
					}

					console.log();

					const { confirm } = await inquirer.prompt([
						{
							type: 'confirm',
							name: 'confirm',
							message: chalk.red.bold(
								`Are you sure you want to permanently delete these ${existingTasksToRemove.length} item(s)?`
							),
							default: false
						}
					]);

					if (!confirm) {
						console.log(chalk.blue('Task deletion cancelled.'));
						process.exit(0);
					}
				}

				const indicator = startLoadingIndicator(
					`Removing ${existingTasksToRemove.length} task(s)/subtask(s)...`
				);

				// Use the string of existing IDs for the core function
				const existingIdsString = existingTasksToRemove
					.map(({ id }) => id)
					.join(',');
				const result = await removeTask(tasksPath, existingIdsString, {
					projectRoot,
					tag
				});

				stopLoadingIndicator(indicator);

				if (result.success) {
					console.log(
						boxen(
							chalk.green(
								`Successfully removed ${result.removedTasks.length} task(s)/subtask(s).`
							) +
								(result.message ? `\n\nDetails:\n${result.message}` : '') +
								(result.error
									? `\n\nWarnings:\n${chalk.yellow(result.error)}`
									: ''),
							{ padding: 1, borderColor: 'green', borderStyle: 'round' }
						)
					);
				} else {
					console.error(
						boxen(
							chalk.red(
								`Operation completed with errors. Removed ${result.removedTasks.length} task(s)/subtask(s).`
							) +
								(result.message ? `\n\nDetails:\n${result.message}` : '') +
								(result.error ? `\n\nErrors:\n${chalk.red(result.error)}` : ''),
							{
								padding: 1,
								borderColor: 'red',
								borderStyle: 'round'
							}
						)
					);
					process.exit(1); // Exit with error code if any part failed
				}

				// Log any initially non-existent IDs again for clarity
				if (nonExistentIds.length > 0) {
					console.warn(
						chalk.yellow(
							`Note: The following IDs were not found initially and were skipped: ${nonExistentIds.join(', ')}`
						)
					);

					// Exit with error if any removals failed
					if (result.removedTasks.length === 0) {
						process.exit(1);
					}
				}
			} catch (error) {
				console.error(
					chalk.red(`Error: ${error.message || 'An unknown error occurred'}`)
				);
				process.exit(1);
			}
		});

	// init command (Directly calls the implementation from init.js)
	programInstance
		.command('init')
		.description('Initialize a new project with Task Master structure')
		.option('-y, --yes', 'Skip prompts and use default values')
		.option('-n, --name <name>', 'Project name')
		.option('-d, --description <description>', 'Project description')
		.option('-v, --version <version>', 'Project version', '0.1.0') // Set default here
		.option('-a, --author <author>', 'Author name')
		.option(
			'-r, --rules <rules...>',
			'List of rules to add (roo, windsurf, cursor, ...). Accepts comma or space separated values.'
		)
		.option('--skip-install', 'Skip installing dependencies')
		.option('--dry-run', 'Show what would be done without making changes')
		.option('--aliases', 'Add shell aliases (tm, taskmaster)')
		.option('--no-aliases', 'Skip shell aliases (tm, taskmaster)')
		.option('--git', 'Initialize Git repository')
		.option('--no-git', 'Skip Git repository initialization')
		.option('--git-tasks', 'Store tasks in Git')
		.option('--no-git-tasks', 'No Git storage of tasks')
		.action(async (cmdOptions) => {
			// cmdOptions contains parsed arguments
			// Parse rules: accept space or comma separated, default to all available rules
			let selectedProfiles = RULE_PROFILES;
			let rulesExplicitlyProvided = false;

			if (cmdOptions.rules && Array.isArray(cmdOptions.rules)) {
				const userSpecifiedProfiles = cmdOptions.rules
					.flatMap((r) => r.split(','))
					.map((r) => r.trim())
					.filter(Boolean);
				// Only override defaults if user specified valid rules
				if (userSpecifiedProfiles.length > 0) {
					selectedProfiles = userSpecifiedProfiles;
					rulesExplicitlyProvided = true;
				}
			}

			cmdOptions.rules = selectedProfiles;
			cmdOptions.rulesExplicitlyProvided = rulesExplicitlyProvided;

			try {
				// Directly call the initializeProject function, passing the parsed options
				await initializeProject(cmdOptions);
				// initializeProject handles its own flow, including potential process.exit()
			} catch (error) {
				console.error(
					chalk.red(`Error during initialization: ${error.message}`)
				);
				process.exit(1);
			}
		});

	// models command
	programInstance
		.command('models')
		.description('Manage AI model configurations')
		.option(
			'--set-main <model_id>',
			'Set the primary model for task generation/updates'
		)
		.option(
			'--set-research <model_id>',
			'Set the model for research-backed operations'
		)
		.option(
			'--set-fallback <model_id>',
			'Set the model to use if the primary fails'
		)
		.option('--setup', 'Run interactive setup to configure models')
		.option(
			'--openrouter',
			'Allow setting a custom OpenRouter model ID (use with --set-*) '
		)
		.option(
			'--ollama',
			'Allow setting a custom Ollama model ID (use with --set-*) '
		)
		.option(
			'--bedrock',
			'Allow setting a custom Bedrock model ID (use with --set-*) '
		)
		.option(
			'--claude-code',
			'Allow setting a Claude Code model ID (use with --set-*)'
		)
<<<<<<< HEAD
=======
		.option(
			'--azure',
			'Allow setting a custom Azure OpenAI model ID (use with --set-*) '
		)
		.option(
			'--vertex',
			'Allow setting a custom Vertex AI model ID (use with --set-*) '
		)
>>>>>>> ef1deec9
		.addHelpText(
			'after',
			`
Examples:
  $ task-master models                                      # View current configuration
  $ task-master models --set-main gpt-4o                     # Set main model (provider inferred)
  $ task-master models --set-research sonar-pro               # Set research model
  $ task-master models --set-fallback claude-3-5-sonnet-20241022 # Set fallback
  $ task-master models --set-main claude-code/claude-opus-4-20250514  # Use Claude Code (free/flat-fee)
  $ task-master models --set-main anthropic/claude-opus-4-20250514    # Use Anthropic API (pay-per-token)
  $ task-master models --set-main my-custom-model --ollama  # Set custom Ollama model for main role
<<<<<<< HEAD
  $ task-master models --set-main anthropic.claude-3-sonnet-20240229-v1:0 --bedrock # Set custom Bedrock model
  $ task-master models --set-main some/other-model --openrouter # Set custom OpenRouter model
  $ task-master models --set-main sonnet --claude-code           # Set Claude Code model for main role
=======
  $ task-master models --set-main anthropic.claude-3-sonnet-20240229-v1:0 --bedrock # Set custom Bedrock model for main role
  $ task-master models --set-main some/other-model --openrouter # Set custom OpenRouter model for main role
  $ task-master models --set-main sonnet --claude-code           # Set Claude Code model for main role
  $ task-master models --set-main gpt-4o --azure # Set custom Azure OpenAI model for main role
  $ task-master models --set-main claude-3-5-sonnet@20241022 --vertex # Set custom Vertex AI model for main role
>>>>>>> ef1deec9
  $ task-master models --setup                            # Run interactive setup`
		)
		.action(async (options) => {
			const projectRoot = findProjectRoot();
			if (!projectRoot) {
				console.error(chalk.red('Error: Could not find project root.'));
				process.exit(1);
			}
			// Validate flags: cannot use multiple provider flags simultaneously
			const providerFlags = [
				options.openrouter,
				options.ollama,
				options.bedrock,
				options.claudeCode
			].filter(Boolean).length;
			if (providerFlags > 1) {
				console.error(
					chalk.red(
						'Error: Cannot use multiple provider flags (--openrouter, --ollama, --bedrock, --claude-code) simultaneously.'
					)
				);
				process.exit(1);
			}

			// Determine the primary action based on flags
			const isSetup = options.setup;
			const isSetOperation =
				options.setMain || options.setResearch || options.setFallback;

			// --- Execute Action ---

			if (isSetup) {
				// Action 1: Run Interactive Setup
				console.log(chalk.blue('Starting interactive model setup...')); // Added feedback
				try {
					await runInteractiveSetup(projectRoot);
					// runInteractiveSetup logs its own completion/error messages
				} catch (setupError) {
					console.error(
						chalk.red('\\nInteractive setup failed unexpectedly:'),
						setupError.message
					);
				}
				// --- IMPORTANT: Exit after setup ---
				return; // Stop execution here
			}

			if (isSetOperation) {
				// Action 2: Perform Direct Set Operations
				let updateOccurred = false; // Track if any update actually happened

				if (options.setMain) {
					const result = await setModel('main', options.setMain, {
						projectRoot,
						providerHint: options.openrouter
							? 'openrouter'
							: options.ollama
								? 'ollama'
								: options.bedrock
									? 'bedrock'
									: options.claudeCode
										? 'claude-code'
										: undefined
					});
					if (result.success) {
						console.log(chalk.green(`✅ ${result.data.message}`));
						if (result.data.warning)
							console.log(chalk.yellow(result.data.warning));
						updateOccurred = true;
					} else {
						console.error(
							chalk.red(`❌ Error setting main model: ${result.error.message}`)
						);
					}
				}
				if (options.setResearch) {
					const result = await setModel('research', options.setResearch, {
						projectRoot,
						providerHint: options.openrouter
							? 'openrouter'
							: options.ollama
								? 'ollama'
								: options.bedrock
									? 'bedrock'
									: options.claudeCode
										? 'claude-code'
										: undefined
					});
					if (result.success) {
						console.log(chalk.green(`✅ ${result.data.message}`));
						if (result.data.warning)
							console.log(chalk.yellow(result.data.warning));
						updateOccurred = true;
					} else {
						console.error(
							chalk.red(
								`❌ Error setting research model: ${result.error.message}`
							)
						);
					}
				}
				if (options.setFallback) {
					const result = await setModel('fallback', options.setFallback, {
						projectRoot,
						providerHint: options.openrouter
							? 'openrouter'
							: options.ollama
								? 'ollama'
								: options.bedrock
									? 'bedrock'
									: options.claudeCode
										? 'claude-code'
										: undefined
					});
					if (result.success) {
						console.log(chalk.green(`✅ ${result.data.message}`));
						if (result.data.warning)
							console.log(chalk.yellow(result.data.warning));
						updateOccurred = true;
					} else {
						console.error(
							chalk.red(
								`❌ Error setting fallback model: ${result.error.message}`
							)
						);
					}
				}

				// Optional: Add a final confirmation if any update occurred
				if (updateOccurred) {
					console.log(chalk.blue('\nModel configuration updated.'));
				} else {
					console.log(
						chalk.yellow(
							'\nNo model configuration changes were made (or errors occurred).'
						)
					);
				}

				// --- IMPORTANT: Exit after set operations ---
				return; // Stop execution here
			}

			// Action 3: Display Full Status (Only runs if no setup and no set flags)
			console.log(chalk.blue('Fetching current model configuration...')); // Added feedback
			const configResult = await getModelConfiguration({ projectRoot });
			const availableResult = await getAvailableModelsList({ projectRoot });
			const apiKeyStatusResult = await getApiKeyStatusReport({ projectRoot });

			// 1. Display Active Models
			if (!configResult.success) {
				console.error(
					chalk.red(
						`❌ Error fetching configuration: ${configResult.error.message}`
					)
				);
			} else {
				displayModelConfiguration(
					configResult.data,
					availableResult.data?.models || []
				);
			}

			// 2. Display API Key Status
			if (apiKeyStatusResult.success) {
				displayApiKeyStatus(apiKeyStatusResult.data.report);
			} else {
				console.error(
					chalk.yellow(
						`⚠️ Warning: Could not display API Key status: ${apiKeyStatusResult.error.message}`
					)
				);
			}

			// 3. Display Other Available Models (Filtered)
			if (availableResult.success) {
				const activeIds = configResult.success
					? [
							configResult.data.activeModels.main.modelId,
							configResult.data.activeModels.research.modelId,
							configResult.data.activeModels.fallback?.modelId
						].filter(Boolean)
					: [];
				const displayableAvailable = availableResult.data.models.filter(
					(m) => !activeIds.includes(m.modelId) && !m.modelId.startsWith('[')
				);
				displayAvailableModels(displayableAvailable);
			} else {
				console.error(
					chalk.yellow(
						`⚠️ Warning: Could not display available models: ${availableResult.error.message}`
					)
				);
			}

			// 4. Conditional Hint if Config File is Missing
			const configExists = isConfigFilePresent(projectRoot);
			if (!configExists) {
				console.log(
					chalk.yellow(
						"\\nHint: Run 'task-master models --setup' to create or update your configuration."
					)
				);
			}
			// --- IMPORTANT: Exit after displaying status ---
			return; // Stop execution here
		});

	// move-task command
	// langfuse command
	programInstance
		.command('langfuse')
		.description('Manage Langfuse observability configuration')
		.option('--enable', 'Enable Langfuse integration')
		.option('--disable', 'Disable Langfuse integration')
		.option('--config', 'Display current Langfuse configuration')
		.addHelpText(
			'after',
			`
Examples:
  $ task-master langfuse                           # View current configuration
  $ task-master langfuse --enable                 # Enable Langfuse integration
  $ task-master langfuse --disable                # Disable Langfuse integration`
		)
		.action(async (options) => {
			const projectRoot = findProjectRoot();
			if (!projectRoot) {
				console.error(chalk.red('Error: Could not find project root.'));
				process.exit(1);
			}

			try {
				const { getLangfuseConfig, updateConfigValue, reloadLangfuseConfig } =
					await import('./config-manager.js');

				if (options.enable) {
					console.log(chalk.blue('Enabling Langfuse integration...'));
					const result = await updateConfigValue(
						projectRoot,
						'observability.langfuse.enabled',
						true
					);
					if (result.success) {
						console.log(
							chalk.green('✅ Langfuse integration enabled successfully')
						);
						reloadLangfuseConfig(projectRoot);
					} else {
						console.error(
							chalk.red(`❌ Error enabling Langfuse: ${result.error}`)
						);
					}
					return;
				}

				if (options.disable) {
					console.log(chalk.blue('Disabling Langfuse integration...'));
					const result = await updateConfigValue(
						projectRoot,
						'observability.langfuse.enabled',
						false
					);
					if (result.success) {
						console.log(
							chalk.green('✅ Langfuse integration disabled successfully')
						);
						reloadLangfuseConfig(projectRoot);
					} else {
						console.error(
							chalk.red(`❌ Error disabling Langfuse: ${result.error}`)
						);
					}
					return;
				}

				// Default: Display current configuration
				const config = getLangfuseConfig(projectRoot);
				console.log(chalk.blue.bold('\n🔍 Langfuse Configuration'));
				console.log(chalk.blue('━'.repeat(50)));
				console.log(
					`${chalk.yellow('Enabled:')} ${config.enabled ? chalk.green('Yes') : chalk.red('No')}`
				);
				console.log(
					`${chalk.yellow('Base URL:')} ${config.baseUrl || 'Not set'}`
				);
				console.log(
					`${chalk.yellow('Public Key:')} ${config.publicKey ? chalk.green('Set') : chalk.red('Not set')}`
				);
				console.log(
					`${chalk.yellow('Secret Key:')} ${config.secretKey ? chalk.green('Set') : chalk.red('Not set')}`
				);
				console.log('');
			} catch (error) {
				console.error(
					chalk.red(`Error managing Langfuse configuration: ${error.message}`)
				);
				process.exit(1);
			}
		});
	programInstance
		.command('move')
		.description('Move a task or subtask to a new position')
		.option(
			'-f, --file <file>',
			'Path to the tasks file',
			TASKMASTER_TASKS_FILE
		)
		.option(
			'--from <id>',
			'ID of the task/subtask to move (e.g., "5" or "5.2"). Can be comma-separated to move multiple tasks (e.g., "5,6,7")'
		)
		.option(
			'--to <id>',
			'ID of the destination (e.g., "7" or "7.3"). Must match the number of source IDs if comma-separated'
		)
		.option('--tag <tag>', 'Specify tag context for task operations')
		.action(async (options) => {
			const tasksPath = options.file || TASKMASTER_TASKS_FILE;
			const sourceId = options.from;
			const destinationId = options.to;
			const tag = options.tag;

			if (!sourceId || !destinationId) {
				console.error(
					chalk.red('Error: Both --from and --to parameters are required')
				);
				console.log(
					chalk.yellow(
						'Usage: task-master move --from=<sourceId> --to=<destinationId>'
					)
				);
				process.exit(1);
			}

			// Find project root for tag resolution
			const projectRoot = findProjectRoot();
			if (!projectRoot) {
				console.error(chalk.red('Error: Could not find project root.'));
				process.exit(1);
			}

			// Check if we're moving multiple tasks (comma-separated IDs)
			const sourceIds = sourceId.split(',').map((id) => id.trim());
			const destinationIds = destinationId.split(',').map((id) => id.trim());

			// Validate that the number of source and destination IDs match
			if (sourceIds.length !== destinationIds.length) {
				console.error(
					chalk.red(
						'Error: The number of source and destination IDs must match'
					)
				);
				console.log(
					chalk.yellow('Example: task-master move --from=5,6,7 --to=10,11,12')
				);
				process.exit(1);
			}

			// If moving multiple tasks
			if (sourceIds.length > 1) {
				console.log(
					chalk.blue(
						`Moving multiple tasks: ${sourceIds.join(', ')} to ${destinationIds.join(', ')}...`
					)
				);

				try {
					// Read tasks data once to validate destination IDs
					const tasksData = readJSON(tasksPath, projectRoot, tag);
					if (!tasksData || !tasksData.tasks) {
						console.error(
							chalk.red(`Error: Invalid or missing tasks file at ${tasksPath}`)
						);
						process.exit(1);
					}

					// Move tasks one by one
					for (let i = 0; i < sourceIds.length; i++) {
						const fromId = sourceIds[i];
						const toId = destinationIds[i];

						// Skip if source and destination are the same
						if (fromId === toId) {
							console.log(
								chalk.yellow(`Skipping ${fromId} -> ${toId} (same ID)`)
							);
							continue;
						}

						console.log(
							chalk.blue(`Moving task/subtask ${fromId} to ${toId}...`)
						);
						try {
							await moveTask(
								tasksPath,
								fromId,
								toId,
								i === sourceIds.length - 1,
								{ projectRoot, tag }
							);
							console.log(
								chalk.green(
									`✓ Successfully moved task/subtask ${fromId} to ${toId}`
								)
							);
						} catch (error) {
							console.error(
								chalk.red(`Error moving ${fromId} to ${toId}: ${error.message}`)
							);
							// Continue with the next task rather than exiting
						}
					}
				} catch (error) {
					console.error(chalk.red(`Error: ${error.message}`));
					process.exit(1);
				}
			} else {
				// Moving a single task (existing logic)
				console.log(
					chalk.blue(`Moving task/subtask ${sourceId} to ${destinationId}...`)
				);

				try {
					const result = await moveTask(
						tasksPath,
						sourceId,
						destinationId,
						true,
						{ projectRoot, tag }
					);
					console.log(
						chalk.green(
							`✓ Successfully moved task/subtask ${sourceId} to ${destinationId}`
						)
					);
				} catch (error) {
					console.error(chalk.red(`Error: ${error.message}`));
					process.exit(1);
				}
			}
		});

	// Add/remove profile rules command
	programInstance
		.command('rules [action] [profiles...]')
		.description(
			`Add or remove rules for one or more profiles. Valid actions: ${Object.values(RULES_ACTIONS).join(', ')} (e.g., task-master rules ${RULES_ACTIONS.ADD} windsurf roo)`
		)
		.option(
			'-f, --force',
			'Skip confirmation prompt when removing rules (dangerous)'
		)
		.option(
			`--${RULES_SETUP_ACTION}`,
			'Run interactive setup to select rule profiles to add'
		)
		.addHelpText(
			'after',
			`
		Examples:
		$ task-master rules ${RULES_ACTIONS.ADD} windsurf roo          # Add Windsurf and Roo rule sets
		$ task-master rules ${RULES_ACTIONS.REMOVE} windsurf          # Remove Windsurf rule set
		$ task-master rules --${RULES_SETUP_ACTION}                  # Interactive setup to select rule profiles`
		)
		.action(async (action, profiles, options) => {
			const projectDir = process.cwd();

			/**
			 * 'task-master rules --setup' action:
			 *
			 * Launches an interactive prompt to select which rule profiles to add to the current project.
			 * This does NOT perform project initialization or ask about shell aliases—only rules selection.
			 *
			 * Example usage:
			 *   $ task-master rules --setup
			 *
			 * Useful for adding rules after project creation.
			 *
			 * The list of profiles is always up-to-date with the available profiles.
			 */
			if (options[RULES_SETUP_ACTION]) {
				// Run interactive rules setup ONLY (no project init)
				const selectedRuleProfiles = await runInteractiveProfilesSetup();

				if (!selectedRuleProfiles || selectedRuleProfiles.length === 0) {
					console.log(chalk.yellow('No profiles selected. Exiting.'));
					return;
				}

				console.log(
					chalk.blue(
						`Installing ${selectedRuleProfiles.length} selected profile(s)...`
					)
				);

				for (let i = 0; i < selectedRuleProfiles.length; i++) {
					const profile = selectedRuleProfiles[i];
					console.log(
						chalk.blue(
							`Processing profile ${i + 1}/${selectedRuleProfiles.length}: ${profile}...`
						)
					);

					if (!isValidProfile(profile)) {
						console.warn(
							`Rule profile for "${profile}" not found. Valid profiles: ${RULE_PROFILES.join(', ')}. Skipping.`
						);
						continue;
					}
					const profileConfig = getRulesProfile(profile);

					const addResult = convertAllRulesToProfileRules(
						projectDir,
						profileConfig
					);

					console.log(chalk.green(generateProfileSummary(profile, addResult)));
				}

				console.log(
					chalk.green(
						`\nCompleted installation of all ${selectedRuleProfiles.length} profile(s).`
					)
				);
				return;
			}

			// Validate action for non-setup mode
			if (!action || !isValidRulesAction(action)) {
				console.error(
					chalk.red(
						`Error: Invalid or missing action '${action || 'none'}'. Valid actions are: ${Object.values(RULES_ACTIONS).join(', ')}`
					)
				);
				console.error(
					chalk.yellow(
						`For interactive setup, use: task-master rules --${RULES_SETUP_ACTION}`
					)
				);
				process.exit(1);
			}

			if (!profiles || profiles.length === 0) {
				console.error(
					'Please specify at least one rule profile (e.g., windsurf, roo).'
				);
				process.exit(1);
			}

			// Support both space- and comma-separated profile lists
			const expandedProfiles = profiles
				.flatMap((b) => b.split(',').map((s) => s.trim()))
				.filter(Boolean);

			if (action === RULES_ACTIONS.REMOVE) {
				let confirmed = true;
				if (!options.force) {
					// Check if this removal would leave no profiles remaining
					if (wouldRemovalLeaveNoProfiles(projectDir, expandedProfiles)) {
						const installedProfiles = getInstalledProfiles(projectDir);
						confirmed = await confirmRemoveAllRemainingProfiles(
							expandedProfiles,
							installedProfiles
						);
					} else {
						confirmed = await confirmProfilesRemove(expandedProfiles);
					}
				}
				if (!confirmed) {
					console.log(chalk.yellow('Aborted: No rules were removed.'));
					return;
				}
			}

			const removalResults = [];
			const addResults = [];

			for (const profile of expandedProfiles) {
				if (!isValidProfile(profile)) {
					console.warn(
						`Rule profile for "${profile}" not found. Valid profiles: ${RULE_PROFILES.join(', ')}. Skipping.`
					);
					continue;
				}
				const profileConfig = getRulesProfile(profile);

				if (action === RULES_ACTIONS.ADD) {
					console.log(chalk.blue(`Adding rules for profile: ${profile}...`));
					const addResult = convertAllRulesToProfileRules(
						projectDir,
						profileConfig
					);
					if (typeof profileConfig.onAddRulesProfile === 'function') {
						const assetsDir = path.join(process.cwd(), 'assets');
						profileConfig.onAddRulesProfile(projectDir, assetsDir);
					}
					console.log(
						chalk.blue(`Completed adding rules for profile: ${profile}`)
					);

					// Store result with profile name for summary
					addResults.push({
						profileName: profile,
						success: addResult.success,
						failed: addResult.failed
					});

					console.log(chalk.green(generateProfileSummary(profile, addResult)));
				} else if (action === RULES_ACTIONS.REMOVE) {
					console.log(chalk.blue(`Removing rules for profile: ${profile}...`));
					const result = removeProfileRules(projectDir, profileConfig);
					removalResults.push(result);
					console.log(
						chalk.green(generateProfileRemovalSummary(profile, result))
					);
				} else {
					console.error(
						`Unknown action. Use "${RULES_ACTIONS.ADD}" or "${RULES_ACTIONS.REMOVE}".`
					);
					process.exit(1);
				}
			}

			// Print summary for additions
			if (action === RULES_ACTIONS.ADD && addResults.length > 0) {
				const {
					allSuccessfulProfiles,
					totalSuccess,
					totalFailed,
					simpleProfiles
				} = categorizeProfileResults(addResults);

				if (allSuccessfulProfiles.length > 0) {
					console.log(
						chalk.green(
							`\nSuccessfully added rules for: ${allSuccessfulProfiles.join(', ')}`
						)
					);

					// Create a more descriptive summary
					if (totalSuccess > 0 && simpleProfiles.length > 0) {
						console.log(
							chalk.green(
								`Total: ${totalSuccess} rules added, ${totalFailed} failed, ${simpleProfiles.length} integration guide(s) copied.`
							)
						);
					} else if (totalSuccess > 0) {
						console.log(
							chalk.green(
								`Total: ${totalSuccess} rules added, ${totalFailed} failed.`
							)
						);
					} else if (simpleProfiles.length > 0) {
						console.log(
							chalk.green(
								`Total: ${simpleProfiles.length} integration guide(s) copied.`
							)
						);
					}
				}
			}

			// Print summary for removals
			if (action === RULES_ACTIONS.REMOVE && removalResults.length > 0) {
				const {
					successfulRemovals,
					skippedRemovals,
					failedRemovals,
					removalsWithNotices
				} = categorizeRemovalResults(removalResults);

				if (successfulRemovals.length > 0) {
					console.log(
						chalk.green(
							`\nSuccessfully removed profiles for: ${successfulRemovals.join(', ')}`
						)
					);
				}
				if (skippedRemovals.length > 0) {
					console.log(
						chalk.yellow(
							`Skipped (default or protected): ${skippedRemovals.join(', ')}`
						)
					);
				}
				if (failedRemovals.length > 0) {
					console.log(chalk.red('\nErrors occurred:'));
					failedRemovals.forEach((r) => {
						console.log(chalk.red(`  ${r.profileName}: ${r.error}`));
					});
				}
				// Display notices about preserved files/configurations
				if (removalsWithNotices.length > 0) {
					console.log(chalk.cyan('\nNotices:'));
					removalsWithNotices.forEach((r) => {
						console.log(chalk.cyan(`  ${r.profileName}: ${r.notice}`));
					});
				}

				// Overall summary
				const totalProcessed = removalResults.length;
				const totalSuccessful = successfulRemovals.length;
				const totalSkipped = skippedRemovals.length;
				const totalFailed = failedRemovals.length;

				console.log(
					chalk.blue(
						`\nTotal: ${totalProcessed} profile(s) processed - ${totalSuccessful} removed, ${totalSkipped} skipped, ${totalFailed} failed.`
					)
				);
			}
		});

	programInstance
		.command('migrate')
		.description(
			'Migrate existing project to use the new .taskmaster directory structure'
		)
		.option(
			'-f, --force',
			'Force migration even if .taskmaster directory already exists'
		)
		.option(
			'--backup',
			'Create backup of old files before migration (default: false)',
			false
		)
		.option(
			'--cleanup',
			'Remove old files after successful migration (default: true)',
			true
		)
		.option('-y, --yes', 'Skip confirmation prompts')
		.option(
			'--dry-run',
			'Show what would be migrated without actually moving files'
		)
		.action(async (options) => {
			try {
				await migrateProject(options);
			} catch (error) {
				console.error(chalk.red('Error during migration:'), error.message);
				process.exit(1);
			}
		});

	// sync-readme command
	programInstance
		.command('sync-readme')
		.description('Sync the current task list to README.md in the project root')
		.option(
			'-f, --file <file>',
			'Path to the tasks file',
			TASKMASTER_TASKS_FILE
		)
		.option('--with-subtasks', 'Include subtasks in the README output')
		.option(
			'-s, --status <status>',
			'Show only tasks matching this status (e.g., pending, done)'
		)
		.action(async (options) => {
			const tasksPath = options.file || TASKMASTER_TASKS_FILE;
			const withSubtasks = options.withSubtasks || false;
			const status = options.status || null;

			// Find project root
			const projectRoot = findProjectRoot();
			if (!projectRoot) {
				console.error(
					chalk.red(
						'Error: Could not find project root. Make sure you are in a Task Master project directory.'
					)
				);
				process.exit(1);
			}

			console.log(
				chalk.blue(
					`📝 Syncing tasks to README.md${withSubtasks ? ' (with subtasks)' : ''}${status ? ` (status: ${status})` : ''}...`
				)
			);

			const success = await syncTasksToReadme(projectRoot, {
				withSubtasks,
				status,
				tasksPath
			});

			if (!success) {
				console.error(chalk.red('❌ Failed to sync tasks to README.md'));
				process.exit(1);
			}
		});

	// ===== TAG MANAGEMENT COMMANDS =====

	// add-tag command
	programInstance
		.command('add-tag')
		.description('Create a new tag context for organizing tasks')
		.argument(
			'[tagName]',
			'Name of the new tag to create (optional when using --from-branch)'
		)
		.option(
			'-f, --file <file>',
			'Path to the tasks file',
			TASKMASTER_TASKS_FILE
		)
		.option(
			'--copy-from-current',
			'Copy tasks from the current tag to the new tag'
		)
		.option(
			'--copy-from <tag>',
			'Copy tasks from the specified tag to the new tag'
		)
		.option(
			'--from-branch',
			'Create tag name from current git branch (ignores tagName argument)'
		)
		.option('-d, --description <text>', 'Optional description for the tag')
		.action(async (tagName, options) => {
			try {
				const projectRoot = findProjectRoot();
				if (!projectRoot) {
					console.error(chalk.red('Error: Could not find project root.'));
					process.exit(1);
				}

				const tasksPath = path.resolve(projectRoot, options.file);

				// Validate tasks file exists
				if (!fs.existsSync(tasksPath)) {
					console.error(
						chalk.red(`Error: Tasks file not found at path: ${tasksPath}`)
					);
					console.log(
						chalk.yellow(
							'Hint: Run task-master init or task-master parse-prd to create tasks.json first'
						)
					);
					process.exit(1);
				}

				// Validate that either tagName is provided or --from-branch is used
				if (!tagName && !options.fromBranch) {
					console.error(
						chalk.red(
							'Error: Either tagName argument or --from-branch option is required.'
						)
					);
					console.log(chalk.yellow('Usage examples:'));
					console.log(chalk.cyan('  task-master add-tag my-tag'));
					console.log(chalk.cyan('  task-master add-tag --from-branch'));
					process.exit(1);
				}

				const context = {
					projectRoot,
					commandName: 'add-tag',
					outputType: 'cli'
				};

				// Handle --from-branch option
				if (options.fromBranch) {
					const { createTagFromBranch } = await import(
						'./task-manager/tag-management.js'
					);
					const gitUtils = await import('./utils/git-utils.js');

					// Check if we're in a git repository
					if (!(await gitUtils.isGitRepository(projectRoot))) {
						console.error(
							chalk.red(
								'Error: Not in a git repository. Cannot use --from-branch option.'
							)
						);
						process.exit(1);
					}

					// Get current git branch
					const currentBranch = await gitUtils.getCurrentBranch(projectRoot);
					if (!currentBranch) {
						console.error(
							chalk.red('Error: Could not determine current git branch.')
						);
						process.exit(1);
					}

					// Create tag from branch
					const branchOptions = {
						copyFromCurrent: options.copyFromCurrent || false,
						copyFromTag: options.copyFrom,
						description:
							options.description ||
							`Tag created from git branch "${currentBranch}"`
					};

					await createTagFromBranch(
						tasksPath,
						currentBranch,
						branchOptions,
						context,
						'text'
					);
				} else {
					// Regular tag creation
					const createOptions = {
						copyFromCurrent: options.copyFromCurrent || false,
						copyFromTag: options.copyFrom,
						description: options.description
					};

					await createTag(tasksPath, tagName, createOptions, context, 'text');
				}

				// Handle auto-switch if requested
				if (options.autoSwitch) {
					const { useTag } = await import('./task-manager/tag-management.js');
					const finalTagName = options.fromBranch
						? (await import('./utils/git-utils.js')).sanitizeBranchNameForTag(
								await (await import('./utils/git-utils.js')).getCurrentBranch(
									projectRoot
								)
							)
						: tagName;
					await useTag(tasksPath, finalTagName, {}, context, 'text');
				}
			} catch (error) {
				console.error(chalk.red(`Error creating tag: ${error.message}`));
				showAddTagHelp();
				process.exit(1);
			}
		})
		.on('error', function (err) {
			console.error(chalk.red(`Error: ${err.message}`));
			showAddTagHelp();
			process.exit(1);
		});

	// delete-tag command
	programInstance
		.command('delete-tag')
		.description('Delete an existing tag and all its tasks')
		.argument('<tagName>', 'Name of the tag to delete')
		.option(
			'-f, --file <file>',
			'Path to the tasks file',
			TASKMASTER_TASKS_FILE
		)
		.option('-y, --yes', 'Skip confirmation prompts')
		.action(async (tagName, options) => {
			try {
				const projectRoot = findProjectRoot();
				if (!projectRoot) {
					console.error(chalk.red('Error: Could not find project root.'));
					process.exit(1);
				}

				const tasksPath = path.resolve(projectRoot, options.file);

				// Validate tasks file exists
				if (!fs.existsSync(tasksPath)) {
					console.error(
						chalk.red(`Error: Tasks file not found at path: ${tasksPath}`)
					);
					process.exit(1);
				}

				const deleteOptions = {
					yes: options.yes || false
				};

				const context = {
					projectRoot,
					commandName: 'delete-tag',
					outputType: 'cli'
				};

				await deleteTag(tasksPath, tagName, deleteOptions, context, 'text');
			} catch (error) {
				console.error(chalk.red(`Error deleting tag: ${error.message}`));
				showDeleteTagHelp();
				process.exit(1);
			}
		})
		.on('error', function (err) {
			console.error(chalk.red(`Error: ${err.message}`));
			showDeleteTagHelp();
			process.exit(1);
		});

	// tags command
	programInstance
		.command('tags')
		.description('List all available tags with metadata')
		.option(
			'-f, --file <file>',
			'Path to the tasks file',
			TASKMASTER_TASKS_FILE
		)
		.option('--show-metadata', 'Show detailed metadata for each tag')
		.action(async (options) => {
			try {
				const projectRoot = findProjectRoot();
				if (!projectRoot) {
					console.error(chalk.red('Error: Could not find project root.'));
					process.exit(1);
				}

				const tasksPath = path.resolve(projectRoot, options.file);

				// Validate tasks file exists
				if (!fs.existsSync(tasksPath)) {
					console.error(
						chalk.red(`Error: Tasks file not found at path: ${tasksPath}`)
					);
					process.exit(1);
				}

				const listOptions = {
					showTaskCounts: true,
					showMetadata: options.showMetadata || false
				};

				const context = {
					projectRoot,
					commandName: 'tags',
					outputType: 'cli'
				};

				await tags(tasksPath, listOptions, context, 'text');
			} catch (error) {
				console.error(chalk.red(`Error listing tags: ${error.message}`));
				showTagsHelp();
				process.exit(1);
			}
		})
		.on('error', function (err) {
			console.error(chalk.red(`Error: ${err.message}`));
			showTagsHelp();
			process.exit(1);
		});

	// use-tag command
	programInstance
		.command('use-tag')
		.description('Switch to a different tag context')
		.argument('<tagName>', 'Name of the tag to switch to')
		.option(
			'-f, --file <file>',
			'Path to the tasks file',
			TASKMASTER_TASKS_FILE
		)
		.action(async (tagName, options) => {
			try {
				const projectRoot = findProjectRoot();
				if (!projectRoot) {
					console.error(chalk.red('Error: Could not find project root.'));
					process.exit(1);
				}

				const tasksPath = path.resolve(projectRoot, options.file);

				// Validate tasks file exists
				if (!fs.existsSync(tasksPath)) {
					console.error(
						chalk.red(`Error: Tasks file not found at path: ${tasksPath}`)
					);
					process.exit(1);
				}

				const context = {
					projectRoot,
					commandName: 'use-tag',
					outputType: 'cli'
				};

				await useTag(tasksPath, tagName, {}, context, 'text');
			} catch (error) {
				console.error(chalk.red(`Error switching tag: ${error.message}`));
				showUseTagHelp();
				process.exit(1);
			}
		})
		.on('error', function (err) {
			console.error(chalk.red(`Error: ${err.message}`));
			showUseTagHelp();
			process.exit(1);
		});

	// rename-tag command
	programInstance
		.command('rename-tag')
		.description('Rename an existing tag')
		.argument('<oldName>', 'Current name of the tag')
		.argument('<newName>', 'New name for the tag')
		.option(
			'-f, --file <file>',
			'Path to the tasks file',
			TASKMASTER_TASKS_FILE
		)
		.action(async (oldName, newName, options) => {
			try {
				const projectRoot = findProjectRoot();
				if (!projectRoot) {
					console.error(chalk.red('Error: Could not find project root.'));
					process.exit(1);
				}

				const tasksPath = path.resolve(projectRoot, options.file);

				// Validate tasks file exists
				if (!fs.existsSync(tasksPath)) {
					console.error(
						chalk.red(`Error: Tasks file not found at path: ${tasksPath}`)
					);
					process.exit(1);
				}

				const context = {
					projectRoot,
					commandName: 'rename-tag',
					outputType: 'cli'
				};

				await renameTag(tasksPath, oldName, newName, {}, context, 'text');
			} catch (error) {
				console.error(chalk.red(`Error renaming tag: ${error.message}`));
				process.exit(1);
			}
		})
		.on('error', function (err) {
			console.error(chalk.red(`Error: ${err.message}`));
			process.exit(1);
		});

	// copy-tag command
	programInstance
		.command('copy-tag')
		.description('Copy an existing tag to create a new tag with the same tasks')
		.argument('<sourceName>', 'Name of the source tag to copy from')
		.argument('<targetName>', 'Name of the new tag to create')
		.option(
			'-f, --file <file>',
			'Path to the tasks file',
			TASKMASTER_TASKS_FILE
		)
		.option('-d, --description <text>', 'Optional description for the new tag')
		.action(async (sourceName, targetName, options) => {
			try {
				const projectRoot = findProjectRoot();
				if (!projectRoot) {
					console.error(chalk.red('Error: Could not find project root.'));
					process.exit(1);
				}

				const tasksPath = path.resolve(projectRoot, options.file);

				// Validate tasks file exists
				if (!fs.existsSync(tasksPath)) {
					console.error(
						chalk.red(`Error: Tasks file not found at path: ${tasksPath}`)
					);
					process.exit(1);
				}

				const copyOptions = {
					description: options.description
				};

				const context = {
					projectRoot,
					commandName: 'copy-tag',
					outputType: 'cli'
				};

				await copyTag(
					tasksPath,
					sourceName,
					targetName,
					copyOptions,
					context,
					'text'
				);
			} catch (error) {
				console.error(chalk.red(`Error copying tag: ${error.message}`));
				process.exit(1);
			}
		})
		.on('error', function (err) {
			console.error(chalk.red(`Error: ${err.message}`));
			process.exit(1);
		});

	// worktree create command
	programInstance
		.command('worktree-create')
		.description('Create a Git worktree for a task')
		.requiredOption('--task <taskId>', 'Task ID to create worktree for')
		.option('--base-branch <branch>', 'Base branch to create from', 'main')
		.action(async (options) => {
			try {
				const projectRoot = await findMainProjectRoot();
				if (!projectRoot) {
					console.error(chalk.red('Error: Could not find project root.'));
					process.exit(1);
				}

				const { task: taskId, baseBranch } = options;

				// Create worktree
				const createOptions = {
					mcpLog: {
						info: (msg) => console.log(chalk.green(msg)),
						warn: (msg) => console.log(chalk.yellow(msg)),
						error: (msg) => console.log(chalk.red(msg))
					}
				};

				const result = await createWorktree(
					projectRoot,
					taskId,
					baseBranch,
					createOptions
				);

				console.log(chalk.green(`✅ Worktree created successfully!`));
				console.log(chalk.white(`Path: ${chalk.cyan(result.worktreePath)}`));
				console.log(chalk.white(`Branch: ${chalk.cyan(result.branchName)}`));
			} catch (error) {
				console.error(chalk.red(`Error: ${error.message}`));
				process.exit(1);
			}
		});

	// worktree list command
	programInstance
		.command('worktree-list')
		.description('List all Git worktrees')
		.action(async () => {
			try {
				const projectRoot = await findMainProjectRoot();
				if (!projectRoot) {
					console.error(chalk.red('Error: Could not find project root.'));
					process.exit(1);
				}

				const listOptions = {
					mcpLog: {
						info: (msg) => console.log(chalk.blue(msg)),
						warn: (msg) => console.log(chalk.yellow(msg)),
						error: (msg) => console.log(chalk.red(msg))
					}
				};

				const worktrees = await listWorktrees(projectRoot, listOptions);

				if (worktrees.length === 0) {
					console.log(chalk.gray('No worktrees found.'));
					return;
				}

				console.log(chalk.white.bold('\nWorktrees:'));
				console.log('');

				worktrees.forEach((worktree) => {
					const isMain = worktree.bare || worktree.path === projectRoot;
					const pathDisplay = isMain
						? chalk.yellow('(main repository)')
						: chalk.gray(worktree.path);

					const branchDisplay = worktree.branch
						? chalk.cyan(worktree.branch)
						: chalk.gray('(no branch)');

					const taskDisplay = worktree.isTaskMasterWorktree
						? chalk.green(`[Task ${worktree.taskId}]`)
						: '';

					console.log(`  ${branchDisplay} ${pathDisplay} ${taskDisplay}`);
				});
				console.log('');
			} catch (error) {
				console.error(chalk.red(`Error: ${error.message}`));
				process.exit(1);
			}
		});

	// worktree remove command
	programInstance
		.command('worktree-remove <worktreeTitle>')
		.description('Remove a Git worktree')
		.option('-f, --force', 'Force removal with uncommitted changes')
		.option('--remove-branch', 'Also remove the branch')
		.action(async (worktreeTitle, options) => {
			try {
				const projectRoot = await findMainProjectRoot();
				if (!projectRoot) {
					console.error(chalk.red('Error: Could not find project root.'));
					process.exit(1);
				}

				// Create confirmation callback
				const confirmCallback = async (message) => {
					const answer = await inquirer.prompt([
						{
							type: 'confirm',
							name: 'proceed',
							message: message,
							default: false
						}
					]);
					return answer.proceed;
				};

				// Call removeWorktree with appropriate options
				const removeOptions = {
					force: options.force || false,
					removeBranch: options.removeBranch || false,
					confirm: confirmCallback,
					mcpLog: {
						info: (msg) => console.log(msg),
						warn: (msg) => console.log(chalk.yellow(msg)),
						error: (msg) => console.log(chalk.red(msg))
					}
				};

				await removeWorktree(projectRoot, worktreeTitle, removeOptions);
			} catch (error) {
				console.error(chalk.red(`Error: ${error.message}`));
				process.exit(1);
			}
		});

	// worktree status command
	programInstance
		.command('worktree-status')
		.description('Show current worktree status and information')
		.action(async () => {
			try {
				const projectRoot = await findMainProjectRoot();
				if (!projectRoot) {
					console.error(chalk.red('Error: Could not find project root.'));
					process.exit(1);
				}

				// Check if we're in a worktree
				const { isWorktree, getWorktreeInfo } = await import(
					'./utils/git-utils.js'
				);
				const inWorktree = await isWorktree(projectRoot);

				if (!inWorktree) {
					console.log(chalk.blue('Status: Not in a worktree'));
					console.log(chalk.gray('You are in the main repository'));
					return;
				}

				// Get worktree information
				const worktreeInfo = await getWorktreeInfo(projectRoot);
				if (!worktreeInfo) {
					console.log(
						chalk.yellow('Warning: Could not retrieve worktree information')
					);
					return;
				}

				// Display worktree status
				console.log(chalk.green('✓ In a worktree'));
				console.log(chalk.white(`Branch: ${chalk.cyan(worktreeInfo.branch)}`));
				console.log(
					chalk.white(`Path: ${chalk.gray(worktreeInfo.currentPath)}`)
				);
				console.log(
					chalk.white(
						`Main Repository: ${chalk.gray(worktreeInfo.mainWorktreePath)}`
					)
				);

				// Check if this is a Task Master worktree
				const branchName = worktreeInfo.branch;
				const taskIdMatch = branchName
					? branchName.match(/^task-(\d+)$/)
					: null;
				if (taskIdMatch) {
					const taskId = taskIdMatch[1];
					console.log(chalk.white(`Task ID: ${chalk.yellow(taskId)}`));
				} else {
					console.log(chalk.gray('Not a Task Master worktree'));
				}
			} catch (error) {
				console.error(chalk.red(`Error: ${error.message}`));
				process.exit(1);
			}
		});

	return programInstance;
}

/**
 * Setup the CLI application
 * @returns {Object} Configured Commander program
 */
function setupCLI() {
	// Create a new program instance
	const programInstance = program
		.name('dev')
		.description('AI-driven development task management')
		.version(() => {
			// Read version directly from package.json ONLY
			try {
				const packageJsonPath = path.join(process.cwd(), 'package.json');
				if (fs.existsSync(packageJsonPath)) {
					const packageJson = JSON.parse(
						fs.readFileSync(packageJsonPath, 'utf8')
					);
					return packageJson.version;
				}
			} catch (error) {
				// Silently fall back to 'unknown'
				log(
					'warn',
					'Could not read package.json for version info in .version()'
				);
			}
			return 'unknown'; // Default fallback if package.json fails
		})
		.helpOption('-h, --help', 'Display help')
		.addHelpCommand(false); // Disable default help command

	// Only override help for the main program, not for individual commands
	const originalHelpInformation =
		programInstance.helpInformation.bind(programInstance);
	programInstance.helpInformation = function () {
		// If this is being called for a subcommand, use the default Commander.js help
		if (this.parent && this.parent !== programInstance) {
			return originalHelpInformation();
		}
		// If this is the main program help, use our custom display
		displayHelp();
		return '';
	};

	// Register commands
	registerCommands(programInstance);

	return programInstance;
}

/**
 * Check for newer version of task-master-ai
 * @returns {Promise<{currentVersion: string, latestVersion: string, needsUpdate: boolean}>}
 */
async function checkForUpdate() {
	// Get current version from package.json ONLY
	const currentVersion = getTaskMasterVersion();

	return new Promise((resolve) => {
		// Get the latest version from npm registry
		const options = {
			hostname: 'registry.npmjs.org',
			path: '/task-master-ai',
			method: 'GET',
			headers: {
				Accept: 'application/vnd.npm.install-v1+json' // Lightweight response
			}
		};

		const req = https.request(options, (res) => {
			let data = '';

			res.on('data', (chunk) => {
				data += chunk;
			});

			res.on('end', () => {
				try {
					const npmData = JSON.parse(data);
					const latestVersion = npmData['dist-tags']?.latest || currentVersion;

					// Compare versions
					const needsUpdate =
						compareVersions(currentVersion, latestVersion) < 0;

					resolve({
						currentVersion,
						latestVersion,
						needsUpdate
					});
				} catch (error) {
					log('debug', `Error parsing npm response: ${error.message}`);
					resolve({
						currentVersion,
						latestVersion: currentVersion,
						needsUpdate: false
					});
				}
			});
		});

		req.on('error', (error) => {
			log('debug', `Error checking for updates: ${error.message}`);
			resolve({
				currentVersion,
				latestVersion: currentVersion,
				needsUpdate: false
			});
		});

		// Set a timeout to avoid hanging if npm is slow
		req.setTimeout(3000, () => {
			req.abort();
			log('debug', 'Update check timed out');
			resolve({
				currentVersion,
				latestVersion: currentVersion,
				needsUpdate: false
			});
		});

		req.end();
	});
}

/**
 * Compare semantic versions
 * @param {string} v1 - First version
 * @param {string} v2 - Second version
 * @returns {number} -1 if v1 < v2, 0 if v1 = v2, 1 if v1 > v2
 */
function compareVersions(v1, v2) {
	const v1Parts = v1.split('.').map((p) => parseInt(p, 10));
	const v2Parts = v2.split('.').map((p) => parseInt(p, 10));

	for (let i = 0; i < Math.max(v1Parts.length, v2Parts.length); i++) {
		const v1Part = v1Parts[i] || 0;
		const v2Part = v2Parts[i] || 0;

		if (v1Part < v2Part) return -1;
		if (v1Part > v2Part) return 1;
	}

	return 0;
}

/**
 * Display upgrade notification message
 * @param {string} currentVersion - Current version
 * @param {string} latestVersion - Latest version
 */
function displayUpgradeNotification(currentVersion, latestVersion) {
	const message = boxen(
		`${chalk.blue.bold('Update Available!')} ${chalk.dim(currentVersion)} → ${chalk.green(latestVersion)}\n\n` +
			`Run ${chalk.cyan('npm i task-master-ai@latest -g')} to update to the latest version with new features and bug fixes.`,
		{
			padding: 1,
			margin: { top: 1, bottom: 1 },
			borderColor: 'yellow',
			borderStyle: 'round'
		}
	);

	console.log(message);
}

/**
 * Parse arguments and run the CLI
 * @param {Array} argv - Command-line arguments
 */
async function runCLI(argv = process.argv) {
	try {
		// Display banner if not in a pipe
		if (process.stdout.isTTY) {
			displayBanner();
		}

		// If no arguments provided, show help
		if (argv.length <= 2) {
			displayHelp();
			process.exit(0);
		}

		// Start the update check in the background - don't await yet
		const updateCheckPromise = checkForUpdate();

		// Setup and parse
		// NOTE: getConfig() might be called during setupCLI->registerCommands if commands need config
		// This means the ConfigurationError might be thrown here if configuration file is missing.
		const programInstance = setupCLI();
		await programInstance.parseAsync(argv);

		// After command execution, check if an update is available
		const updateInfo = await updateCheckPromise;
		if (updateInfo.needsUpdate) {
			displayUpgradeNotification(
				updateInfo.currentVersion,
				updateInfo.latestVersion
			);
		}

		// Check if migration has occurred and show FYI notice once
		try {
			const projectRoot = findProjectRoot() || '.';
			const tasksPath = path.join(
				projectRoot,
				'.taskmaster',
				'tasks',
				'tasks.json'
			);
			const statePath = path.join(projectRoot, '.taskmaster', 'state.json');

			if (fs.existsSync(tasksPath)) {
				// Read raw file to check if it has master key (bypassing tag resolution)
				const rawData = fs.readFileSync(tasksPath, 'utf8');
				const parsedData = JSON.parse(rawData);

				if (parsedData && parsedData.master) {
					// Migration has occurred, check if we've shown the notice
					let stateData = { migrationNoticeShown: false };
					if (fs.existsSync(statePath)) {
						// Read state.json directly without tag resolution since it's not a tagged file
						const rawStateData = fs.readFileSync(statePath, 'utf8');
						stateData = JSON.parse(rawStateData) || stateData;
					}

					if (!stateData.migrationNoticeShown) {
						displayTaggedTasksFYI({ _migrationHappened: true });

						// Mark as shown
						stateData.migrationNoticeShown = true;
						// Write state.json directly without tag resolution since it's not a tagged file
						fs.writeFileSync(statePath, JSON.stringify(stateData, null, 2));
					}
				}
			}
		} catch (error) {
			// Silently ignore errors checking for migration notice
		}
	} catch (error) {
		// ** Specific catch block for missing configuration file **
		if (error instanceof ConfigurationError) {
			console.error(
				boxen(
					chalk.red.bold('Configuration Update Required!') +
						'\n\n' +
						chalk.white('Taskmaster now uses a ') +
						chalk.yellow.bold('configuration file') +
						chalk.white(
							' in your project for AI model choices and settings.\n\n' +
								'This file appears to be '
						) +
						chalk.red.bold('missing') +
						chalk.white('. No worries though.\n\n') +
						chalk.cyan.bold('To create this file, run the interactive setup:') +
						'\n' +
						chalk.green('   task-master models --setup') +
						'\n\n' +
						chalk.white.bold('Key Points:') +
						'\n' +
						chalk.white('*   ') +
						chalk.yellow.bold('Configuration file') +
						chalk.white(
							': Stores your AI model settings (do not manually edit)\n'
						) +
						chalk.white('*   ') +
						chalk.yellow.bold('.env & .mcp.json') +
						chalk.white(': Still used ') +
						chalk.red.bold('only') +
						chalk.white(' for your AI provider API keys.\n\n') +
						chalk.cyan(
							'`task-master models` to check your config & available models\n'
						) +
						chalk.cyan(
							'`task-master models --setup` to adjust the AI models used by Taskmaster'
						),
					{
						padding: 1,
						margin: { top: 1 },
						borderColor: 'red',
						borderStyle: 'round'
					}
				)
			);
		} else {
			// Generic error handling for other errors
			console.error(chalk.red(`Error: ${error.message}`));
			if (getDebugFlag()) {
				console.error(error);
			}
		}

		process.exit(1);
	}
}

export {
	registerCommands,
	setupCLI,
	runCLI,
	checkForUpdate,
	compareVersions,
	displayUpgradeNotification
};<|MERGE_RESOLUTION|>--- conflicted
+++ resolved
@@ -122,22 +122,26 @@
 	TASK_STATUS_OPTIONS,
 	isValidTaskStatus
 } from '../../src/constants/task-status.js';
+import { getTaskMasterVersion } from '../../src/utils/getVersion.js';
+import { initializeProject } from '../init.js';
+import { syncTasksToReadme } from './sync-readme.js';
+import {
+	getApiKeyStatusReport,
+	getAvailableModelsList,
+	getModelConfiguration,
+	setModel
+} from './task-manager/models.js';
+import {
+	isValidTaskStatus,
+	TASK_STATUS_OPTIONS
+} from '../../src/constants/task-status.js';
 import {
 	isValidRulesAction,
 	RULES_ACTIONS,
 	RULES_SETUP_ACTION
 } from '../../src/constants/rules-actions.js';
 import { getTaskMasterVersion } from '../../src/utils/getVersion.js';
-import { initializeProject } from '../init.js';
 import { syncTasksToReadme } from './sync-readme.js';
-<<<<<<< HEAD
-import {
-	getApiKeyStatusReport,
-	getAvailableModelsList,
-	getModelConfiguration,
-	setModel
-} from './task-manager/models.js';
-=======
 import { RULE_PROFILES } from '../../src/constants/profiles.js';
 import {
 	convertAllRulesToProfileRules,
@@ -152,7 +156,6 @@
 	generateProfileRemovalSummary,
 	categorizeRemovalResults
 } from '../../src/utils/profiles.js';
->>>>>>> ef1deec9
 
 /**
  * Runs the interactive setup process for model configuration.
@@ -3426,8 +3429,6 @@
 			'--claude-code',
 			'Allow setting a Claude Code model ID (use with --set-*)'
 		)
-<<<<<<< HEAD
-=======
 		.option(
 			'--azure',
 			'Allow setting a custom Azure OpenAI model ID (use with --set-*) '
@@ -3436,7 +3437,6 @@
 			'--vertex',
 			'Allow setting a custom Vertex AI model ID (use with --set-*) '
 		)
->>>>>>> ef1deec9
 		.addHelpText(
 			'after',
 			`
@@ -3448,17 +3448,11 @@
   $ task-master models --set-main claude-code/claude-opus-4-20250514  # Use Claude Code (free/flat-fee)
   $ task-master models --set-main anthropic/claude-opus-4-20250514    # Use Anthropic API (pay-per-token)
   $ task-master models --set-main my-custom-model --ollama  # Set custom Ollama model for main role
-<<<<<<< HEAD
-  $ task-master models --set-main anthropic.claude-3-sonnet-20240229-v1:0 --bedrock # Set custom Bedrock model
-  $ task-master models --set-main some/other-model --openrouter # Set custom OpenRouter model
-  $ task-master models --set-main sonnet --claude-code           # Set Claude Code model for main role
-=======
   $ task-master models --set-main anthropic.claude-3-sonnet-20240229-v1:0 --bedrock # Set custom Bedrock model for main role
   $ task-master models --set-main some/other-model --openrouter # Set custom OpenRouter model for main role
   $ task-master models --set-main sonnet --claude-code           # Set Claude Code model for main role
   $ task-master models --set-main gpt-4o --azure # Set custom Azure OpenAI model for main role
   $ task-master models --set-main claude-3-5-sonnet@20241022 --vertex # Set custom Vertex AI model for main role
->>>>>>> ef1deec9
   $ task-master models --setup                            # Run interactive setup`
 		)
 		.action(async (options) => {
