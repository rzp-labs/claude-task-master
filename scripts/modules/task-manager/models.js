/**
 * models.js
 * Core functionality for managing AI model configurations
 */

import http from 'http';
import https from 'https';
import { findConfigPath } from '../../../src/utils/path-utils.js';
import {
	getAllProviders,
	getAvailableModels,
	getBaseUrlForRole,
	getConfig,
	getFallbackModelId,
	getFallbackProvider,
	getMainModelId,
	getMainProvider,
	getMcpApiKeyStatus,
	getResearchModelId,
	getResearchProvider,
	isApiKeySet,
	isConfigFilePresent,
	writeConfig
} from '../config-manager.js';
import { log } from '../utils.js';
import { CUSTOM_PROVIDERS } from '../../../src/constants/providers.js';

/**
 * Fetches the list of models from OpenRouter API.
 * @returns {Promise<Array|null>} A promise that resolves with the list of model IDs or null if fetch fails.
 */
function fetchOpenRouterModels() {
	return new Promise((resolve) => {
		const options = {
			hostname: 'openrouter.ai',
			path: '/api/v1/models',
			method: 'GET',
			headers: {
				Accept: 'application/json'
			}
		};

		const req = https.request(options, (res) => {
			let data = '';
			res.on('data', (chunk) => {
				data += chunk;
			});
			res.on('end', () => {
				if (res.statusCode === 200) {
					try {
						const parsedData = JSON.parse(data);
						resolve(parsedData.data || []); // Return the array of models
					} catch (e) {
						console.error('Error parsing OpenRouter response:', e);
						resolve(null); // Indicate failure
					}
				} else {
					console.error(
						`OpenRouter API request failed with status code: ${res.statusCode}`
					);
					resolve(null); // Indicate failure
				}
			});
		});

		req.on('error', (e) => {
			console.error('Error fetching OpenRouter models:', e);
			resolve(null); // Indicate failure
		});
		req.end();
	});
}

/**
 * Fetches the list of models from Ollama instance.
 * @param {string} baseURL - The base URL for the Ollama API (e.g., "http://localhost:11434/api")
 * @returns {Promise<Array|null>} A promise that resolves with the list of model objects or null if fetch fails.
 */
function fetchOllamaModels(baseURL = 'http://localhost:11434/api') {
	return new Promise((resolve) => {
		try {
			// Parse the base URL to extract hostname, port, and base path
			const url = new URL(baseURL);
			const isHttps = url.protocol === 'https:';
			const port = url.port || (isHttps ? 443 : 80);
			const basePath = url.pathname.endsWith('/')
				? url.pathname.slice(0, -1)
				: url.pathname;

			const options = {
				hostname: url.hostname,
				port: parseInt(port, 10),
				path: `${basePath}/tags`,
				method: 'GET',
				headers: {
					Accept: 'application/json'
				}
			};

			const requestLib = isHttps ? https : http;
			const req = requestLib.request(options, (res) => {
				let data = '';
				res.on('data', (chunk) => {
					data += chunk;
				});
				res.on('end', () => {
					if (res.statusCode === 200) {
						try {
							const parsedData = JSON.parse(data);
							resolve(parsedData.models || []); // Return the array of models
						} catch (e) {
							console.error('Error parsing Ollama response:', e);
							resolve(null); // Indicate failure
						}
					} else {
						console.error(
							`Ollama API request failed with status code: ${res.statusCode}`
						);
						resolve(null); // Indicate failure
					}
				});
			});

			req.on('error', (e) => {
				console.error('Error fetching Ollama models:', e);
				resolve(null); // Indicate failure
			});
			req.end();
		} catch (e) {
			console.error('Error parsing Ollama base URL:', e);
			resolve(null); // Indicate failure
		}
	});
}

/**
 * Get the current model configuration
 * @param {Object} [options] - Options for the operation
 * @param {Object} [options.session] - Session object containing environment variables (for MCP)
 * @param {Function} [options.mcpLog] - MCP logger object (for MCP)
 * @param {string} [options.projectRoot] - Project root directory
 * @returns {Object} RESTful response with current model configuration
 */
async function getModelConfiguration(options = {}) {
	const { mcpLog, projectRoot, session } = options;

	const report = (level, ...args) => {
		if (mcpLog && typeof mcpLog[level] === 'function') {
			mcpLog[level](...args);
		}
	};

	if (!projectRoot) {
		throw new Error('Project root is required but not found.');
	}

	// Use centralized config path finding instead of hardcoded path
	const configPath = findConfigPath(null, { projectRoot });
	const configExists = isConfigFilePresent(projectRoot);

	log(
		'debug',
		`Checking for config file using findConfigPath, found: ${configPath}`
	);
	log(
		'debug',
		`Checking config file using isConfigFilePresent(), exists: ${configExists}`
	);

	if (!configExists) {
		throw new Error(
			'The configuration file is missing. Run "task-master models --setup" to create it.'
		);
	}

	try {
		// Get current settings - these should use the config from the found path automatically
		const mainProvider = getMainProvider(projectRoot);
		const mainModelId = getMainModelId(projectRoot);
		const researchProvider = getResearchProvider(projectRoot);
		const researchModelId = getResearchModelId(projectRoot);
		const fallbackProvider = getFallbackProvider(projectRoot);
		const fallbackModelId = getFallbackModelId(projectRoot);

		// Check API keys
		const mainCliKeyOk = isApiKeySet(mainProvider, session, projectRoot);
		const mainMcpKeyOk = getMcpApiKeyStatus(mainProvider, projectRoot);
		const researchCliKeyOk = isApiKeySet(
			researchProvider,
			session,
			projectRoot
		);
		const researchMcpKeyOk = getMcpApiKeyStatus(researchProvider, projectRoot);
		const fallbackCliKeyOk = fallbackProvider
			? isApiKeySet(fallbackProvider, session, projectRoot)
			: true;
		const fallbackMcpKeyOk = fallbackProvider
			? getMcpApiKeyStatus(fallbackProvider, projectRoot)
			: true;

		// Get available models to find detailed info
		const availableModels = getAvailableModels(projectRoot);

		// Find model details - match both provider and model ID
		const mainModelData = availableModels.find(
			(m) => m.id === mainModelId && m.provider === mainProvider
		);
		const researchModelData = availableModels.find(
			(m) => m.id === researchModelId && m.provider === researchProvider
		);
		const fallbackModelData = fallbackModelId
			? availableModels.find(
					(m) => m.id === fallbackModelId && m.provider === fallbackProvider
				)
			: null;

		// Return structured configuration data
		return {
			success: true,
			data: {
				activeModels: {
					main: {
						provider: mainProvider,
						modelId: mainModelId,
						sweScore: mainModelData?.swe_score || null,
						cost: mainModelData?.cost_per_1m_tokens || null,
						keyStatus: {
							cli: mainCliKeyOk,
							mcp: mainMcpKeyOk
						}
					},
					research: {
						provider: researchProvider,
						modelId: researchModelId,
						sweScore: researchModelData?.swe_score || null,
						cost: researchModelData?.cost_per_1m_tokens || null,
						keyStatus: {
							cli: researchCliKeyOk,
							mcp: researchMcpKeyOk
						}
					},
					fallback: fallbackProvider
						? {
								provider: fallbackProvider,
								modelId: fallbackModelId,
								sweScore: fallbackModelData?.swe_score || null,
								cost: fallbackModelData?.cost_per_1m_tokens || null,
								keyStatus: {
									cli: fallbackCliKeyOk,
									mcp: fallbackMcpKeyOk
								}
							}
						: null
				},
				message: 'Successfully retrieved current model configuration'
			}
		};
	} catch (error) {
		report('error', `Error getting model configuration: ${error.message}`);
		return {
			success: false,
			error: {
				code: 'CONFIG_ERROR',
				message: error.message
			}
		};
	}
}

/**
 * Get all available models not currently in use
 * @param {Object} [options] - Options for the operation
 * @param {Object} [options.session] - Session object containing environment variables (for MCP)
 * @param {Function} [options.mcpLog] - MCP logger object (for MCP)
 * @param {string} [options.projectRoot] - Project root directory
 * @returns {Object} RESTful response with available models
 */
async function getAvailableModelsList(options = {}) {
	const { mcpLog, projectRoot } = options;

	const report = (level, ...args) => {
		if (mcpLog && typeof mcpLog[level] === 'function') {
			mcpLog[level](...args);
		}
	};

	if (!projectRoot) {
		throw new Error('Project root is required but not found.');
	}

	// Use centralized config path finding instead of hardcoded path
	const configPath = findConfigPath(null, { projectRoot });
	const configExists = isConfigFilePresent(projectRoot);

	log(
		'debug',
		`Checking for config file using findConfigPath, found: ${configPath}`
	);
	log(
		'debug',
		`Checking config file using isConfigFilePresent(), exists: ${configExists}`
	);

	if (!configExists) {
		throw new Error(
			'The configuration file is missing. Run "task-master models --setup" to create it.'
		);
	}

	try {
		// Get all available models
		const allAvailableModels = getAvailableModels(projectRoot);

		if (!allAvailableModels || allAvailableModels.length === 0) {
			return {
				success: true,
				data: {
					models: [],
					message: 'No available models found'
				}
			};
		}

		// Get currently used model IDs
		const mainModelId = getMainModelId(projectRoot);
		const researchModelId = getResearchModelId(projectRoot);
		const fallbackModelId = getFallbackModelId(projectRoot);

		// Filter out placeholder models and active models
		const activeIds = [mainModelId, researchModelId, fallbackModelId].filter(
			Boolean
		);
		const otherAvailableModels = allAvailableModels.map((model) => ({
			provider: model.provider || 'N/A',
			modelId: model.id,
			sweScore: model.swe_score || null,
			cost: model.cost_per_1m_tokens || null,
			allowedRoles: model.allowed_roles || []
		}));

		return {
			success: true,
			data: {
				models: otherAvailableModels,
				message: `Successfully retrieved ${otherAvailableModels.length} available models`
			}
		};
	} catch (error) {
		report('error', `Error getting available models: ${error.message}`);
		return {
			success: false,
			error: {
				code: 'MODELS_LIST_ERROR',
				message: error.message
			}
		};
	}
}

/**
 * Update a specific model in the configuration
 * @param {string} role - The model role to update ('main', 'research', 'fallback')
 * @param {string} modelId - The model ID to set for the role
 * @param {Object} [options] - Options for the operation
 * @param {string} [options.providerHint] - Provider hint if already determined ('openrouter' or 'ollama')
 * @param {Object} [options.session] - Session object containing environment variables (for MCP)
 * @param {Function} [options.mcpLog] - MCP logger object (for MCP)
 * @param {string} [options.projectRoot] - Project root directory
 * @returns {Object} RESTful response with result of update operation
 */
async function setModel(role, modelId, options = {}) {
	const { mcpLog, projectRoot, providerHint } = options;

	const report = (level, ...args) => {
		if (mcpLog && typeof mcpLog[level] === 'function') {
			mcpLog[level](...args);
		}
	};

	if (!projectRoot) {
		throw new Error('Project root is required but not found.');
	}

	// Use centralized config path finding instead of hardcoded path
	const configPath = findConfigPath(null, { projectRoot });
	const configExists = isConfigFilePresent(projectRoot);

	log(
		'debug',
		`Checking for config file using findConfigPath, found: ${configPath}`
	);
	log(
		'debug',
		`Checking config file using isConfigFilePresent(), exists: ${configExists}`
	);

	if (!configExists) {
		throw new Error(
			'The configuration file is missing. Run "task-master models --setup" to create it.'
		);
	}

	// Validate role
	if (!['main', 'research', 'fallback'].includes(role)) {
		return {
			success: false,
			error: {
				code: 'INVALID_ROLE',
				message: `Invalid role: ${role}. Must be one of: main, research, fallback.`
			}
		};
	}

	// Validate model ID
	if (typeof modelId !== 'string' || modelId.trim() === '') {
		return {
			success: false,
			error: {
				code: 'INVALID_MODEL_ID',
				message: `Invalid model ID: ${modelId}. Must be a non-empty string.`
			}
		};
	}

	try {
		const availableModels = getAvailableModels(projectRoot);
		const currentConfig = getConfig(projectRoot);
		let determinedProvider = null; // Initialize provider
		let warningMessage = null;

		// Check if modelId includes provider prefix (e.g., "claude-code/claude-opus-4-20250514")
		let actualModelId = modelId;
		if (modelId.includes('/')) {
			const parts = modelId.split('/');
			if (parts.length === 2) {
				determinedProvider = parts[0];
				actualModelId = parts[1];
				report(
					'info',
					`Provider '${determinedProvider}' specified in model ID.`
				);
			}
		}

		// Find the model data in internal list initially to see if it exists at all
		let modelData = availableModels.find((m) => m.id === modelId);

		// --- Revised Logic: Prioritize providerHint --- //

		if (providerHint) {
			// Hint provided (--ollama or --openrouter flag used)
			if (modelData && modelData.provider === providerHint) {
				// Found internally AND provider matches the hint
				determinedProvider = providerHint;
				report(
					'info',
					`Model ${actualModelId} found internally with matching provider hint ${determinedProvider}.`
				);
			} else {
				// Either not found internally, OR found but under a DIFFERENT provider than hinted.
				// Proceed with custom logic based ONLY on the hint.
				if (providerHint === CUSTOM_PROVIDERS.OPENROUTER) {
					// Check OpenRouter ONLY because hint was openrouter
					report('info', `Checking OpenRouter for ${modelId} (as hinted)...`);
					const openRouterModels = await fetchOpenRouterModels();

					if (
						openRouterModels &&
						openRouterModels.some((m) => m.id === modelId)
					) {
						determinedProvider = CUSTOM_PROVIDERS.OPENROUTER;

						// Check if this is a free model (ends with :free)
						if (modelId.endsWith(':free')) {
							warningMessage = `Warning: OpenRouter free model '${modelId}' selected. Free models have significant limitations including lower context windows, reduced rate limits, and may not support advanced features like tool_use. Consider using the paid version '${modelId.replace(':free', '')}' for full functionality.`;
						} else {
							warningMessage = `Warning: Custom OpenRouter model '${modelId}' set. This model is not officially validated by Taskmaster and may not function as expected.`;
						}

						report('warn', warningMessage);
					} else {
						// Hinted as OpenRouter but not found in live check
						throw new Error(
							`Model ID "${modelId}" not found in the live OpenRouter model list. Please verify the ID and ensure it's available on OpenRouter.`
						);
					}
				} else if (providerHint === CUSTOM_PROVIDERS.OLLAMA) {
					// Check Ollama ONLY because hint was ollama
					report('info', `Checking Ollama for ${modelId} (as hinted)...`);

					// Get the Ollama base URL from config
					const ollamaBaseURL = getBaseUrlForRole(role, projectRoot);
					const ollamaModels = await fetchOllamaModels(ollamaBaseURL);

					if (ollamaModels === null) {
						// Connection failed - server probably not running
						throw new Error(
							`Unable to connect to Ollama server at ${ollamaBaseURL}. Please ensure Ollama is running and try again.`
						);
					} else if (ollamaModels.some((m) => m.model === modelId)) {
						determinedProvider = CUSTOM_PROVIDERS.OLLAMA;
						warningMessage = `Warning: Custom Ollama model '${modelId}' set. Ensure your Ollama server is running and has pulled this model. Taskmaster cannot guarantee compatibility.`;
						report('warn', warningMessage);
					} else {
						// Server is running but model not found
						const tagsUrl = `${ollamaBaseURL}/tags`;
						throw new Error(
							`Model ID "${modelId}" not found in the Ollama instance. Please verify the model is pulled and available. You can check available models with: curl ${tagsUrl}`
						);
					}
				} else if (providerHint === CUSTOM_PROVIDERS.BEDROCK) {
					// Set provider without model validation since Bedrock models are managed by AWS
					determinedProvider = CUSTOM_PROVIDERS.BEDROCK;
					warningMessage = `Warning: Custom Bedrock model '${modelId}' set. Please ensure the model ID is valid and accessible in your AWS account.`;
					report('warn', warningMessage);
<<<<<<< HEAD
				} else if (providerHint === 'claude-code') {
					// Claude Code provider - check if model exists in our list
					determinedProvider = 'claude-code';
=======
				} else if (providerHint === CUSTOM_PROVIDERS.CLAUDE_CODE) {
					// Claude Code provider - check if model exists in our list
					determinedProvider = CUSTOM_PROVIDERS.CLAUDE_CODE;
>>>>>>> ef1deec9
					// Re-find modelData specifically for claude-code provider
					const claudeCodeModels = availableModels.filter(
						(m) => m.provider === 'claude-code'
					);
					const claudeCodeModelData = claudeCodeModels.find(
						(m) => m.id === modelId
					);
					if (claudeCodeModelData) {
						// Update modelData to the found claude-code model
						modelData = claudeCodeModelData;
						report('info', `Setting Claude Code model '${modelId}'.`);
					} else {
						warningMessage = `Warning: Claude Code model '${modelId}' not found in supported models. Setting without validation.`;
						report('warn', warningMessage);
					}
<<<<<<< HEAD
=======
				} else if (providerHint === CUSTOM_PROVIDERS.AZURE) {
					// Set provider without model validation since Azure models are managed by Azure
					determinedProvider = CUSTOM_PROVIDERS.AZURE;
					warningMessage = `Warning: Custom Azure model '${modelId}' set. Please ensure the model deployment is valid and accessible in your Azure account.`;
					report('warn', warningMessage);
				} else if (providerHint === CUSTOM_PROVIDERS.VERTEX) {
					// Set provider without model validation since Vertex models are managed by Google Cloud
					determinedProvider = CUSTOM_PROVIDERS.VERTEX;
					warningMessage = `Warning: Custom Vertex AI model '${modelId}' set. Please ensure the model is valid and accessible in your Google Cloud project.`;
					report('warn', warningMessage);
>>>>>>> ef1deec9
				} else {
					// Invalid provider hint - should not happen with our constants
					throw new Error(`Invalid provider hint received: ${providerHint}`);
				}
			}
		} else {
			// No hint provided (flags not used)
			// If provider was already determined from the prefix, use it
			if (determinedProvider) {
				// Provider specified in model ID prefix
				// Verify the model exists for this provider
				const modelForProvider = availableModels.find(
					(m) => m.id === actualModelId && m.provider === determinedProvider
				);
				if (!modelForProvider) {
					return {
						success: false,
						error: {
							code: 'MODEL_NOT_FOUND',
							message: `Model '${actualModelId}' not found for provider '${determinedProvider}'.`
						}
					};
				}
			} else if (modelData) {
				// Found internally, use the provider from the internal list
				determinedProvider = modelData.provider;
				report(
					'info',
					`Model ${actualModelId} found internally with provider ${determinedProvider}.`
				);
			} else {
				// Model not found and no provider hint was given
				return {
					success: false,
					error: {
						code: 'MODEL_NOT_FOUND_NO_HINT',
						message: `Model ID "${modelId}" not found in Taskmaster's supported models. If this is a custom model, please specify the provider using --openrouter, --ollama, --bedrock, --azure, or --vertex.`
					}
				};
			}
		}

		// --- End of Revised Logic --- //

		// At this point, we should have a determinedProvider if the model is valid (internally or custom)
		if (!determinedProvider) {
			// This case acts as a safeguard
			return {
				success: false,
				error: {
					code: 'PROVIDER_UNDETERMINED',
					message: `Could not determine the provider for model ID "${modelId}".`
				}
			};
		}

		// Map claude-code generic model to specific model ID
		let mappedModelId = actualModelId;
		if (
			determinedProvider === 'claude-code' &&
			actualModelId === 'claude-code'
		) {
			// Use the default mapping from the provider
			mappedModelId = 'claude-opus-4-20250514'; // Default claude-code model
		}

		// Update configuration
		currentConfig.models[role] = {
			...currentConfig.models[role], // Keep existing params like temperature
			provider: determinedProvider,
			modelId: mappedModelId
		};

		// If model data is available, update maxTokens from supported-models.json
		if (modelData && modelData.max_tokens) {
			currentConfig.models[role].maxTokens = modelData.max_tokens;
		}

		// Write updated configuration
		const writeResult = writeConfig(currentConfig, projectRoot);
		if (!writeResult) {
			return {
				success: false,
				error: {
					code: 'CONFIG_WRITE_ERROR',
					message: 'Error writing updated configuration to configuration file'
				}
			};
		}

		const successMessage = `Successfully set ${role} model to ${mappedModelId}${mappedModelId !== modelId ? ` (mapped from ${modelId})` : ''} (Provider: ${determinedProvider})`;
		report('info', successMessage);

		return {
			success: true,
			data: {
				role,
				provider: determinedProvider,
				modelId: mappedModelId,
				originalModelId: modelId !== mappedModelId ? modelId : undefined,
				message: successMessage,
				warning: warningMessage // Include warning in the response data
			}
		};
	} catch (error) {
		report('error', `Error setting ${role} model: ${error.message}`);
		return {
			success: false,
			error: {
				code: 'SET_MODEL_ERROR',
				message: error.message
			}
		};
	}
}

/**
 * Get API key status for all known providers.
 * @param {Object} [options] - Options for the operation
 * @param {Object} [options.session] - Session object containing environment variables (for MCP)
 * @param {Function} [options.mcpLog] - MCP logger object (for MCP)
 * @param {string} [options.projectRoot] - Project root directory
 * @returns {Object} RESTful response with API key status report
 */
async function getApiKeyStatusReport(options = {}) {
	const { mcpLog, projectRoot, session } = options;
	const report = (level, ...args) => {
		if (mcpLog && typeof mcpLog[level] === 'function') {
			mcpLog[level](...args);
		}
	};

	try {
		const providers = getAllProviders();
		const providersToCheck = providers.filter(
			(p) => p.toLowerCase() !== 'ollama'
		); // Ollama is not a provider, it's a service, doesn't need an api key usually
		const statusReport = providersToCheck.map((provider) => {
			// Use provided projectRoot for MCP status check
			const cliOk = isApiKeySet(provider, session, projectRoot); // Pass session and projectRoot for CLI check
			const mcpOk = getMcpApiKeyStatus(provider, projectRoot);
			return {
				provider,
				cli: cliOk,
				mcp: mcpOk
			};
		});

		report('info', 'Successfully generated API key status report.');
		return {
			success: true,
			data: {
				report: statusReport,
				message: 'API key status report generated.'
			}
		};
	} catch (error) {
		report('error', `Error generating API key status report: ${error.message}`);
		return {
			success: false,
			error: {
				code: 'API_KEY_STATUS_ERROR',
				message: error.message
			}
		};
	}
}

export {
	getModelConfiguration,
	getAvailableModelsList,
	setModel,
	getApiKeyStatusReport
};<|MERGE_RESOLUTION|>--- conflicted
+++ resolved
@@ -513,15 +513,9 @@
 					determinedProvider = CUSTOM_PROVIDERS.BEDROCK;
 					warningMessage = `Warning: Custom Bedrock model '${modelId}' set. Please ensure the model ID is valid and accessible in your AWS account.`;
 					report('warn', warningMessage);
-<<<<<<< HEAD
-				} else if (providerHint === 'claude-code') {
-					// Claude Code provider - check if model exists in our list
-					determinedProvider = 'claude-code';
-=======
 				} else if (providerHint === CUSTOM_PROVIDERS.CLAUDE_CODE) {
 					// Claude Code provider - check if model exists in our list
 					determinedProvider = CUSTOM_PROVIDERS.CLAUDE_CODE;
->>>>>>> ef1deec9
 					// Re-find modelData specifically for claude-code provider
 					const claudeCodeModels = availableModels.filter(
 						(m) => m.provider === 'claude-code'
@@ -537,8 +531,6 @@
 						warningMessage = `Warning: Claude Code model '${modelId}' not found in supported models. Setting without validation.`;
 						report('warn', warningMessage);
 					}
-<<<<<<< HEAD
-=======
 				} else if (providerHint === CUSTOM_PROVIDERS.AZURE) {
 					// Set provider without model validation since Azure models are managed by Azure
 					determinedProvider = CUSTOM_PROVIDERS.AZURE;
@@ -549,7 +541,6 @@
 					determinedProvider = CUSTOM_PROVIDERS.VERTEX;
 					warningMessage = `Warning: Custom Vertex AI model '${modelId}' set. Please ensure the model is valid and accessible in your Google Cloud project.`;
 					report('warn', warningMessage);
->>>>>>> ef1deec9
 				} else {
 					// Invalid provider hint - should not happen with our constants
 					throw new Error(`Invalid provider hint received: ${providerHint}`);
