--- conflicted
+++ resolved
@@ -442,11 +442,7 @@
 		}
 
 		// Find the model data in internal list initially to see if it exists at all
-<<<<<<< HEAD
-		const modelData = availableModels.find((m) => m.id === actualModelId);
-=======
 		let modelData = availableModels.find((m) => m.id === modelId);
->>>>>>> b1aa058f
 
 		// --- Revised Logic: Prioritize providerHint --- //
 
