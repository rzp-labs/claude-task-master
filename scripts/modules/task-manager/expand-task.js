--- conflicted
+++ resolved
@@ -15,13 +15,9 @@
 import { getDefaultSubtasks, getDebugFlag } from '../config-manager.js';
 import generateTaskFiles from './generate-task-files.js';
 import { COMPLEXITY_REPORT_FILE } from '../../../src/constants/paths.js';
-<<<<<<< HEAD
-import { findProjectRoot } from '../../../src/utils/path-utils.js';
-=======
 import { ContextGatherer } from '../utils/contextGatherer.js';
 import { FuzzyTaskSearch } from '../utils/fuzzyTaskSearch.js';
 import { flattenTasksWithSubtasks, findProjectRoot } from '../utils.js';
->>>>>>> 9770c726
 
 // --- Zod Schemas (Keep from previous step) ---
 const subtaskSchema = z
