--- conflicted
+++ resolved
@@ -244,11 +244,7 @@
 		ollama: 'OLLAMA_API_KEY',
 		bedrock: 'AWS_ACCESS_KEY_ID',
 		vertex: 'GOOGLE_API_KEY',
-<<<<<<< HEAD
-		'claude-code': null // No API key needed
-=======
 		'claude-code': 'CLAUDE_CODE_API_KEY' // Not actually used, but included for consistency
->>>>>>> b1aa058f
 	};
 
 	const envVarName = keyMap[providerName];
