/**
 * ai-services-unified.js
 * Centralized AI service layer using provider modules and config-manager.
 */

// Vercel AI SDK functions are NOT called directly anymore.
// import { generateText, streamText, generateObject } from 'ai';

// --- Core Dependencies ---
import {
	MODEL_MAP,
	getAzureBaseURL,
	getBaseUrlForRole,
	getBedrockBaseURL,
	getDebugFlag,
	getFallbackModelId,
	getFallbackProvider,
	getMainModelId,
	getMainProvider,
	getOllamaBaseURL,
	getParametersForRole,
	getResearchModelId,
	getResearchProvider,
	getUserId,
	getVertexLocation,
	getVertexProjectId,
	isApiKeySet
} from './config-manager.js';
import {
	findProjectRoot,
	getCurrentTag,
	log,
	resolveEnvVariable
} from './utils.js';

// Import provider classes
import {
	AnthropicAIProvider,
	AzureProvider,
	BedrockAIProvider,
	ClaudeCodeProvider,
	GoogleAIProvider,
	OllamaAIProvider,
	OpenAIProvider,
	OpenRouterAIProvider,
<<<<<<< HEAD
	PerplexityAIProvider,
	VertexAIProvider,
	XAIProvider
=======
	OllamaAIProvider,
	BedrockAIProvider,
	AzureProvider,
	VertexAIProvider,
	ClaudeCodeProvider
>>>>>>> ef1deec9
} from '../../src/ai-providers/index.js';

// Import Task Master context extractor
import { extractContext } from '../../src/observability/task-master-context-extractor.js';

// Create provider instances
const PROVIDERS = {
	anthropic: new AnthropicAIProvider(),
	perplexity: new PerplexityAIProvider(),
	google: new GoogleAIProvider(),
	openai: new OpenAIProvider(),
	xai: new XAIProvider(),
	openrouter: new OpenRouterAIProvider(),
	ollama: new OllamaAIProvider(),
	bedrock: new BedrockAIProvider(),
	azure: new AzureProvider(),
	vertex: new VertexAIProvider(),
	'claude-code': new ClaudeCodeProvider()
};

// Helper function to get cost for a specific model
function _getCostForModel(providerName, modelId) {
	if (!MODEL_MAP || !MODEL_MAP[providerName]) {
		log(
			'warn',
			`Provider "${providerName}" not found in MODEL_MAP. Cannot determine cost for model ${modelId}.`
		);
		return { inputCost: 0, outputCost: 0, currency: 'USD' }; // Default to zero cost
	}

	const modelData = MODEL_MAP[providerName].find((m) => m.id === modelId);

	if (!modelData || !modelData.cost_per_1m_tokens) {
		log(
			'debug',
			`Cost data not found for model "${modelId}" under provider "${providerName}". Assuming zero cost.`
		);
		return { inputCost: 0, outputCost: 0, currency: 'USD' }; // Default to zero cost
	}

	// Ensure currency is part of the returned object, defaulting if not present
	const currency = modelData.cost_per_1m_tokens.currency || 'USD';

	return {
		inputCost: modelData.cost_per_1m_tokens.input || 0,
		outputCost: modelData.cost_per_1m_tokens.output || 0,
		currency: currency
	};
}

// Helper function to get tag information for responses
function _getTagInfo(projectRoot) {
	try {
		if (!projectRoot) {
			return { currentTag: 'master', availableTags: ['master'] };
		}

		const currentTag = getCurrentTag(projectRoot);

		// Read available tags from tasks.json
		let availableTags = ['master']; // Default fallback
		try {
			const path = require('path');
			const fs = require('fs');
			const tasksPath = path.join(
				projectRoot,
				'.taskmaster',
				'tasks',
				'tasks.json'
			);

			if (fs.existsSync(tasksPath)) {
				const tasksData = JSON.parse(fs.readFileSync(tasksPath, 'utf8'));
				if (tasksData && typeof tasksData === 'object') {
					// Check if it's tagged format (has tag-like keys with tasks arrays)
					const potentialTags = Object.keys(tasksData).filter(
						(key) =>
							tasksData[key] &&
							typeof tasksData[key] === 'object' &&
							Array.isArray(tasksData[key].tasks)
					);

					if (potentialTags.length > 0) {
						availableTags = potentialTags;
					}
				}
			}
		} catch (readError) {
			// Silently fall back to default if we can't read tasks file
			if (getDebugFlag()) {
				log(
					'debug',
					`Could not read tasks file for available tags: ${readError.message}`
				);
			}
		}

		return {
			currentTag: currentTag || 'master',
			availableTags: availableTags
		};
	} catch (error) {
		if (getDebugFlag()) {
			log('debug', `Error getting tag information: ${error.message}`);
		}
		return { currentTag: 'master', availableTags: ['master'] };
	}
}

// --- Configuration for Retries ---
const MAX_RETRIES = 2;
const INITIAL_RETRY_DELAY_MS = 1000;

// Helper function to check if an error is retryable
function isRetryableError(error) {
	const errorMessage = error.message?.toLowerCase() || '';
	return (
		errorMessage.includes('rate limit') ||
		errorMessage.includes('overloaded') ||
		errorMessage.includes('service temporarily unavailable') ||
		errorMessage.includes('timeout') ||
		errorMessage.includes('network error') ||
		error.status === 429 ||
		error.status >= 500
	);
}

/**
 * Extracts a user-friendly error message from a potentially complex AI error object.
 * Prioritizes nested messages and falls back to the top-level message.
 * @param {Error | object | any} error - The error object.
 * @returns {string} A concise error message.
 */
function _extractErrorMessage(error) {
	try {
		// Attempt 1: Look for Vercel SDK specific nested structure (common)
		if (error?.data?.error?.message) {
			return error.data.error.message;
		}

		// Attempt 2: Look for nested error message directly in the error object
		if (error?.error?.message) {
			return error.error.message;
		}

		// Attempt 3: Look for nested error message in response body if it's JSON string
		if (typeof error?.responseBody === 'string') {
			try {
				const body = JSON.parse(error.responseBody);
				if (body?.error?.message) {
					return body.error.message;
				}
			} catch (parseError) {
				// Ignore if responseBody is not valid JSON
			}
		}

		// Attempt 4: Use the top-level message if it exists
		if (typeof error?.message === 'string' && error.message) {
			return error.message;
		}

		// Attempt 5: Handle simple string errors
		if (typeof error === 'string') {
			return error;
		}

		// Fallback
		return 'An unknown AI service error occurred.';
	} catch (e) {
		// Safety net
		return 'Failed to extract error message.';
	}
}

/**
 * Internal helper to resolve the API key for a given provider.
 * @param {string} providerName - The name of the provider (lowercase).
 * @param {object|null} session - Optional MCP session object.
 * @param {string|null} projectRoot - Optional project root path for .env fallback.
 * @returns {string|null} The API key or null if not found/needed.
 * @throws {Error} If a required API key is missing.
 */
function _resolveApiKey(providerName, session, projectRoot = null) {
	// Claude Code doesn't require an API key
	if (providerName === 'claude-code') {
		return 'claude-code-no-key-required';
	}

	const keyMap = {
		openai: 'OPENAI_API_KEY',
		anthropic: 'ANTHROPIC_API_KEY',
		google: 'GOOGLE_API_KEY',
		perplexity: 'PERPLEXITY_API_KEY',
		mistral: 'MISTRAL_API_KEY',
		azure: 'AZURE_OPENAI_API_KEY',
		openrouter: 'OPENROUTER_API_KEY',
		xai: 'XAI_API_KEY',
		ollama: 'OLLAMA_API_KEY',
		bedrock: 'AWS_ACCESS_KEY_ID',
		vertex: 'GOOGLE_API_KEY',
		'claude-code': 'CLAUDE_CODE_API_KEY' // Not actually used, but included for consistency
	};

	const envVarName = keyMap[providerName];
	if (envVarName === undefined && providerName !== 'claude-code') {
		throw new Error(
			`Unknown provider '${providerName}' for API key resolution.`
		);
	}

	// Special handling for providers that don't need API keys
	if (providerName === 'claude-code') {
		return null; // Claude Code uses OAuth2 through CLI
	}

	const apiKey = resolveEnvVariable(envVarName, session, projectRoot);

	// Special handling for providers that can use alternative auth
	if (providerName === 'ollama' || providerName === 'bedrock') {
		return apiKey || null;
	}

	if (!apiKey) {
		throw new Error(
			`Required API key ${envVarName} for provider '${providerName}' is not set in environment, session, or .env file.`
		);
	}
	return apiKey;
}

/**
 * Internal helper to attempt a provider-specific AI API call with retries.
 *
 * @param {function} providerApiFn - The specific provider function to call (e.g., generateAnthropicText).
 * @param {object} callParams - Parameters object for the provider function.
 * @param {string} providerName - Name of the provider (for logging).
 * @param {string} modelId - Specific model ID (for logging).
 * @param {string} attemptRole - The role being attempted (for logging).
 * @returns {Promise<object>} The result from the successful API call.
 * @throws {Error} If the call fails after all retries.
 */
async function _attemptProviderCallWithRetries(
	provider,
	serviceType,
	callParams,
	providerName,
	modelId,
	attemptRole
) {
	let retries = 0;
	const fnName = serviceType;

	while (retries <= MAX_RETRIES) {
		try {
			if (getDebugFlag()) {
				log(
					'info',
					`Attempt ${retries + 1}/${MAX_RETRIES + 1} calling ${fnName} (Provider: ${providerName}, Model: ${modelId}, Role: ${attemptRole})`
				);
			}

			// Call the appropriate method on the provider instance
			const result = await provider[serviceType](callParams);

			if (getDebugFlag()) {
				log(
					'info',
					`${fnName} succeeded for role ${attemptRole} (Provider: ${providerName}) on attempt ${retries + 1}`
				);
			}
			return result;
		} catch (error) {
			log(
				'warn',
				`Attempt ${retries + 1} failed for role ${attemptRole} (${fnName} / ${providerName}): ${error.message}`
			);

			if (isRetryableError(error) && retries < MAX_RETRIES) {
				retries++;
				const delay = INITIAL_RETRY_DELAY_MS * 2 ** (retries - 1);
				log(
					'info',
					`Something went wrong on the provider side. Retrying in ${delay / 1000}s...`
				);
				await new Promise((resolve) => setTimeout(resolve, delay));
			} else {
				log(
					'error',
					`Something went wrong on the provider side. Max retries reached for role ${attemptRole} (${fnName} / ${providerName}).`
				);
				throw error;
			}
		}
	}
	// Should not be reached due to throw in the else block
	throw new Error(
		`Exhausted all retries for role ${attemptRole} (${fnName} / ${providerName})`
	);
}

/**
 * Base logic for unified service functions.
 * @param {string} serviceType - Type of service ('generateText', 'streamText', 'generateObject').
 * @param {object} params - Original parameters passed to the service function.
 * @param {string} params.role - The initial client role.
 * @param {object} [params.session=null] - Optional MCP session object.
 * @param {string} [params.projectRoot] - Optional project root path.
 * @param {string} params.commandName - Name of the command invoking the service.
 * @param {string} params.outputType - 'cli' or 'mcp'.
 * @param {string} [params.systemPrompt] - Optional system prompt.
 * @param {string} [params.prompt] - The prompt for the AI.
 * @param {string} [params.schema] - The Zod schema for the expected object.
 * @param {string} [params.objectName] - Name for object/tool.
 * @returns {Promise<any>} Result from the underlying provider call.
 */
async function _unifiedServiceRunner(serviceType, params) {
	const {
		role: initialRole,
		session,
		projectRoot,
		systemPrompt,
		prompt,
		schema,
		objectName,
		commandName,
		outputType,
		...restApiParams
	} = params;
	if (getDebugFlag()) {
		log('info', `${serviceType}Service called`, {
			role: initialRole,
			commandName,
			outputType,
			projectRoot
		});
	}

	const effectiveProjectRoot = projectRoot || findProjectRoot();
	const userId = getUserId(effectiveProjectRoot);

	// Extract Task Master context for tracing
	const taskMasterContext = extractContext({
		projectRoot: effectiveProjectRoot,
		role: initialRole,
		commandName: commandName,
		processArgs: process.argv,
		mcpContext: params.mcpContext // Pass through MCP context if available
	});

	let sequence;
	if (initialRole === 'main') {
		sequence = ['main', 'fallback', 'research'];
	} else if (initialRole === 'research') {
		sequence = ['research', 'fallback', 'main'];
	} else if (initialRole === 'fallback') {
		sequence = ['fallback', 'main', 'research'];
	} else {
		log(
			'warn',
			`Unknown initial role: ${initialRole}. Defaulting to main -> fallback -> research sequence.`
		);
		sequence = ['main', 'fallback', 'research'];
	}

	let lastError = null;
	let lastCleanErrorMessage =
		'AI service call failed for all configured roles.';

	for (const currentRole of sequence) {
		let providerName;
		let modelId;
		let apiKey;
		let roleParams;
		let provider;
		let baseURL;
		let providerResponse;
		let telemetryData = null;

		try {
			log('info', `New AI service call with role: ${currentRole}`);

			if (currentRole === 'main') {
				providerName = getMainProvider(effectiveProjectRoot);
				modelId = getMainModelId(effectiveProjectRoot);
			} else if (currentRole === 'research') {
				providerName = getResearchProvider(effectiveProjectRoot);
				modelId = getResearchModelId(effectiveProjectRoot);
			} else if (currentRole === 'fallback') {
				providerName = getFallbackProvider(effectiveProjectRoot);
				modelId = getFallbackModelId(effectiveProjectRoot);
			} else {
				log(
					'error',
					`Unknown role encountered in _unifiedServiceRunner: ${currentRole}`
				);
				lastError =
					lastError || new Error(`Unknown AI role specified: ${currentRole}`);
				continue;
			}

			if (!providerName || !modelId) {
				log(
					'warn',
					`Skipping role '${currentRole}': Provider or Model ID not configured.`
				);
				lastError =
					lastError ||
					new Error(
						`Configuration missing for role '${currentRole}'. Provider: ${providerName}, Model: ${modelId}`
					);
				continue;
			}

			// Get provider instance
			provider = PROVIDERS[providerName?.toLowerCase()];
			if (!provider) {
				log(
					'warn',
					`Skipping role '${currentRole}': Provider '${providerName}' not supported.`
				);
				lastError =
					lastError ||
					new Error(`Unsupported provider configured: ${providerName}`);
				continue;
			}

			// Check API key if needed
			if (
				providerName?.toLowerCase() !== 'ollama' &&
				providerName?.toLowerCase() !== 'claude-code'
			) {
				if (!isApiKeySet(providerName, session, effectiveProjectRoot)) {
					log(
						'warn',
						`Skipping role '${currentRole}' (Provider: ${providerName}): API key not set or invalid.`
					);
					lastError =
						lastError ||
						new Error(
							`API key for provider '${providerName}' (role: ${currentRole}) is not set.`
						);
					continue; // Skip to the next role in the sequence
				}
			}

			// Get base URL if configured (optional for most providers)
			baseURL = getBaseUrlForRole(currentRole, effectiveProjectRoot);

			// For Azure, use the global Azure base URL if role-specific URL is not configured
			if (providerName?.toLowerCase() === 'azure' && !baseURL) {
				baseURL = getAzureBaseURL(effectiveProjectRoot);
				log('debug', `Using global Azure base URL: ${baseURL}`);
			} else if (providerName?.toLowerCase() === 'ollama' && !baseURL) {
				// For Ollama, use the global Ollama base URL if role-specific URL is not configured
				baseURL = getOllamaBaseURL(effectiveProjectRoot);
				log('debug', `Using global Ollama base URL: ${baseURL}`);
			} else if (providerName?.toLowerCase() === 'bedrock' && !baseURL) {
				// For Bedrock, use the global Bedrock base URL if role-specific URL is not configured
				baseURL = getBedrockBaseURL(effectiveProjectRoot);
				log('debug', `Using global Bedrock base URL: ${baseURL}`);
			}

			// Get AI parameters for the current role
			roleParams = getParametersForRole(currentRole, effectiveProjectRoot);
			apiKey = _resolveApiKey(
				providerName?.toLowerCase(),
				session,
				effectiveProjectRoot
			);

			// Prepare provider-specific configuration
			let providerSpecificParams = {};

			// Handle Vertex AI specific configuration
			if (providerName?.toLowerCase() === 'vertex') {
				// Get Vertex project ID and location
				const projectId =
					getVertexProjectId(effectiveProjectRoot) ||
					resolveEnvVariable(
						'VERTEX_PROJECT_ID',
						session,
						effectiveProjectRoot
					);

				const location =
					getVertexLocation(effectiveProjectRoot) ||
					resolveEnvVariable(
						'VERTEX_LOCATION',
						session,
						effectiveProjectRoot
					) ||
					'us-central1';

				// Get credentials path if available
				const credentialsPath = resolveEnvVariable(
					'GOOGLE_APPLICATION_CREDENTIALS',
					session,
					effectiveProjectRoot
				);

				// Add Vertex-specific parameters
				providerSpecificParams = {
					projectId,
					location,
					...(credentialsPath && { credentials: { credentialsFromEnv: true } })
				};

				log(
					'debug',
					`Using Vertex AI configuration: Project ID=${projectId}, Location=${location}`
				);
			}

			const messages = [];
			if (systemPrompt) {
				messages.push({ role: 'system', content: systemPrompt });
			}

			// IN THE FUTURE WHEN DOING CONTEXT IMPROVEMENTS
			// {
			//     type: 'text',
			//     text: 'Large cached context here like a tasks json',
			//     providerOptions: {
			//       anthropic: { cacheControl: { type: 'ephemeral' } }
			//     }
			//   }

			// Example
			// if (params.context) { // context is a json string of a tasks object or some other stu
			//     messages.push({
			//         type: 'text',
			//         text: params.context,
			//         providerOptions: { anthropic: { cacheControl: { type: 'ephemeral' } } }
			//     });
			// }

			if (prompt) {
				messages.push({ role: 'user', content: prompt });
			} else {
				throw new Error('User prompt content is missing.');
			}

			const callParams = {
				apiKey,
				modelId,
				maxTokens: roleParams.maxTokens,
				temperature: roleParams.temperature,
				messages,
				...(baseURL && { baseURL }),
				...(serviceType === 'generateObject' && { schema, objectName }),
				...providerSpecificParams,
				...restApiParams,
				// Add Task Master context for tracing
				taskMasterContext: {
					...taskMasterContext,
					role: currentRole // Update with the actual role being used (main/fallback/research)
				}
			};

			providerResponse = await _attemptProviderCallWithRetries(
				provider,
				serviceType,
				callParams,
				providerName,
				modelId,
				currentRole
			);

			if (userId && providerResponse && providerResponse.usage) {
				try {
					// Use the actual model used if provider returns it (e.g., mapped claude-code model)
					const actualModelId = providerResponse.modelUsed || modelId;

					telemetryData = await logAiUsage({
						userId,
						commandName,
						providerName,
						modelId: actualModelId,
						inputTokens: providerResponse.usage.inputTokens,
						outputTokens: providerResponse.usage.outputTokens,
						outputType
					});
				} catch (telemetryError) {
					// logAiUsage already logs its own errors and returns null on failure
					// No need to log again here, telemetryData will remain null
				}
			} else if (userId && providerResponse && !providerResponse.usage) {
				const actualModelId = providerResponse.modelUsed || modelId;
				log(
					'warn',
					`Cannot log telemetry for ${commandName} (${providerName}/${actualModelId}): AI result missing 'usage' data. (May be expected for streams)`
				);
			}

			let finalMainResult;
			if (serviceType === 'generateText') {
				finalMainResult = providerResponse.text;
			} else if (serviceType === 'generateObject') {
				finalMainResult = providerResponse.object;
			} else if (serviceType === 'streamText') {
				finalMainResult = providerResponse;
			} else {
				log(
					'error',
					`Unknown serviceType in _unifiedServiceRunner: ${serviceType}`
				);
				finalMainResult = providerResponse;
			}

			// Get tag information for the response
			const tagInfo = _getTagInfo(effectiveProjectRoot);

			return {
				mainResult: finalMainResult,
				telemetryData: telemetryData,
				tagInfo: tagInfo
			};
		} catch (error) {
			const cleanMessage = _extractErrorMessage(error);
			log(
				'error',
				`Service call failed for role ${currentRole} (Provider: ${providerName || 'unknown'}, Model: ${modelId || 'unknown'}): ${cleanMessage}`
			);
			lastError = error;
			lastCleanErrorMessage = cleanMessage;

			if (serviceType === 'generateObject') {
				const lowerCaseMessage = cleanMessage.toLowerCase();
				if (
					lowerCaseMessage.includes(
						'no endpoints found that support tool use'
					) ||
					lowerCaseMessage.includes('does not support tool_use') ||
					lowerCaseMessage.includes('tool use is not supported') ||
					lowerCaseMessage.includes('tools are not supported') ||
					lowerCaseMessage.includes('function calling is not supported') ||
					lowerCaseMessage.includes('tool use is not supported')
				) {
					const specificErrorMsg = `Model '${modelId || 'unknown'}' via provider '${providerName || 'unknown'}' does not support the 'tool use' required by generateObjectService. Please configure a model that supports tool/function calling for the '${currentRole}' role, or use generateTextService if structured output is not strictly required.`;
					log('error', `[Tool Support Error] ${specificErrorMsg}`);
					throw new Error(specificErrorMsg);
				}
			}
		}
	}

	log('error', `All roles in the sequence [${sequence.join(', ')}] failed.`);
	throw new Error(lastCleanErrorMessage);
}

/**
 * Unified service function for generating text.
 * Handles client retrieval, retries, and fallback sequence.
 *
 * @param {object} params - Parameters for the service call.
 * @param {string} params.role - The initial client role ('main', 'research', 'fallback').
 * @param {object} [params.session=null] - Optional MCP session object.
 * @param {string} [params.projectRoot=null] - Optional project root path for .env fallback.
 * @param {string} params.prompt - The prompt for the AI.
 * @param {string} [params.systemPrompt] - Optional system prompt.
 * @param {string} params.commandName - Name of the command invoking the service.
 * @param {string} [params.outputType='cli'] - 'cli' or 'mcp'.
 * @returns {Promise<object>} Result object containing generated text and usage data.
 */
async function generateTextService(params) {
	// Ensure default outputType if not provided
	const defaults = { outputType: 'cli' };
	const combinedParams = { ...defaults, ...params };
	// TODO: Validate commandName exists?
	return _unifiedServiceRunner('generateText', combinedParams);
}

/**
 * Unified service function for streaming text.
 * Handles client retrieval, retries, and fallback sequence.
 *
 * @param {object} params - Parameters for the service call.
 * @param {string} params.role - The initial client role ('main', 'research', 'fallback').
 * @param {object} [params.session=null] - Optional MCP session object.
 * @param {string} [params.projectRoot=null] - Optional project root path for .env fallback.
 * @param {string} params.prompt - The prompt for the AI.
 * @param {string} [params.systemPrompt] - Optional system prompt.
 * @param {string} params.commandName - Name of the command invoking the service.
 * @param {string} [params.outputType='cli'] - 'cli' or 'mcp'.
 * @returns {Promise<object>} Result object containing the stream and usage data.
 */
async function streamTextService(params) {
	const defaults = { outputType: 'cli' };
	const combinedParams = { ...defaults, ...params };
	// TODO: Validate commandName exists?
	// NOTE: Telemetry for streaming might be tricky as usage data often comes at the end.
	// The current implementation logs *after* the stream is returned.
	// We might need to adjust how usage is captured/logged for streams.
	return _unifiedServiceRunner('streamText', combinedParams);
}

/**
 * Unified service function for generating structured objects.
 * Handles client retrieval, retries, and fallback sequence.
 *
 * @param {object} params - Parameters for the service call.
 * @param {string} params.role - The initial client role ('main', 'research', 'fallback').
 * @param {object} [params.session=null] - Optional MCP session object.
 * @param {string} [params.projectRoot=null] - Optional project root path for .env fallback.
 * @param {import('zod').ZodSchema} params.schema - The Zod schema for the expected object.
 * @param {string} params.prompt - The prompt for the AI.
 * @param {string} [params.systemPrompt] - Optional system prompt.
 * @param {string} [params.objectName='generated_object'] - Name for object/tool.
 * @param {number} [params.maxRetries=3] - Max retries for object generation.
 * @param {string} params.commandName - Name of the command invoking the service.
 * @param {string} [params.outputType='cli'] - 'cli' or 'mcp'.
 * @returns {Promise<object>} Result object containing the generated object and usage data.
 */
async function generateObjectService(params) {
	const defaults = {
		objectName: 'generated_object',
		maxRetries: 3,
		outputType: 'cli'
	};
	const combinedParams = { ...defaults, ...params };
	// TODO: Validate commandName exists?
	return _unifiedServiceRunner('generateObject', combinedParams);
}

// --- Telemetry Function ---
/**
 * Logs AI usage telemetry data.
 * For now, it just logs to the console. Sending will be implemented later.
 * @param {object} params - Telemetry parameters.
 * @param {string} params.userId - Unique user identifier.
 * @param {string} params.commandName - The command that triggered the AI call.
 * @param {string} params.providerName - The AI provider used (e.g., 'openai').
 * @param {string} params.modelId - The specific AI model ID used.
 * @param {number} params.inputTokens - Number of input tokens.
 * @param {number} params.outputTokens - Number of output tokens.
 */
async function logAiUsage({
	userId,
	commandName,
	providerName,
	modelId,
	inputTokens,
	outputTokens,
	outputType
}) {
	try {
		const isMCP = outputType === 'mcp';
		const timestamp = new Date().toISOString();
		const totalTokens = (inputTokens || 0) + (outputTokens || 0);

		// Destructure currency along with costs
		const { inputCost, outputCost, currency } = _getCostForModel(
			providerName,
			modelId
		);

		const totalCost =
			((inputTokens || 0) / 1_000_000) * inputCost +
			((outputTokens || 0) / 1_000_000) * outputCost;

		const telemetryData = {
			timestamp,
			userId,
			commandName,
			modelUsed: modelId, // Consistent field name from requirements
			providerName, // Keep provider name for context
			inputTokens: inputTokens || 0,
			outputTokens: outputTokens || 0,
			totalTokens,
			totalCost: parseFloat(totalCost.toFixed(6)),
			currency // Add currency to the telemetry data
		};

		if (getDebugFlag()) {
			log('info', 'AI Usage Telemetry:', telemetryData);
		}

		// TODO (Subtask 77.2): Send telemetryData securely to the external endpoint.

		return telemetryData;
	} catch (error) {
		log('error', `Failed to log AI usage telemetry: ${error.message}`, {
			error
		});
		// Don't re-throw; telemetry failure shouldn't block core functionality.
		return null;
	}
}

export {
	generateTextService,
	streamTextService,
	generateObjectService,
	logAiUsage
};<|MERGE_RESOLUTION|>--- conflicted
+++ resolved
@@ -36,24 +36,16 @@
 // Import provider classes
 import {
 	AnthropicAIProvider,
-	AzureProvider,
-	BedrockAIProvider,
-	ClaudeCodeProvider,
+	PerplexityAIProvider,
 	GoogleAIProvider,
-	OllamaAIProvider,
 	OpenAIProvider,
+	XAIProvider,
 	OpenRouterAIProvider,
-<<<<<<< HEAD
-	PerplexityAIProvider,
-	VertexAIProvider,
-	XAIProvider
-=======
 	OllamaAIProvider,
 	BedrockAIProvider,
 	AzureProvider,
 	VertexAIProvider,
 	ClaudeCodeProvider
->>>>>>> ef1deec9
 } from '../../src/ai-providers/index.js';
 
 // Import Task Master context extractor
