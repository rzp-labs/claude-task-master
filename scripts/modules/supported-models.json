{
	"anthropic": [
		{
			"id": "claude-sonnet-4-20250514",
			"swe_score": 0.727,
			"cost_per_1m_tokens": { "input": 3.0, "output": 15.0 },
			"allowed_roles": ["main", "fallback"],
			"max_tokens": 64000
		},
		{
			"id": "claude-opus-4-20250514",
			"swe_score": 0.725,
			"cost_per_1m_tokens": { "input": 15.0, "output": 75.0 },
			"allowed_roles": ["main", "fallback"],
			"max_tokens": 32000
		},
		{
			"id": "claude-3-7-sonnet-20250219",
			"swe_score": 0.623,
			"cost_per_1m_tokens": { "input": 3.0, "output": 15.0 },
			"allowed_roles": ["main", "fallback"],
			"max_tokens": 120000
		},
		{
			"id": "claude-3-5-sonnet-20241022",
			"swe_score": 0.49,
			"cost_per_1m_tokens": { "input": 3.0, "output": 15.0 },
			"allowed_roles": ["main", "fallback"],
			"max_tokens": 64000
		}
	],
	"openai": [
		{
			"id": "gpt-4o",
			"swe_score": 0.332,
			"cost_per_1m_tokens": { "input": 2.5, "output": 10.0 },
			"allowed_roles": ["main", "fallback"],
			"max_tokens": 16384
		},
		{
			"id": "o1",
			"swe_score": 0.489,
			"cost_per_1m_tokens": { "input": 15.0, "output": 60.0 },
			"allowed_roles": ["main"]
		},
		{
			"id": "o3",
			"swe_score": 0.5,
			"cost_per_1m_tokens": { "input": 2.0, "output": 8.0 },
			"allowed_roles": ["main", "fallback"]
		},
		{
			"id": "o3-mini",
			"swe_score": 0.493,
			"cost_per_1m_tokens": { "input": 1.1, "output": 4.4 },
			"allowed_roles": ["main"],
			"max_tokens": 100000
		},
		{
			"id": "o4-mini",
			"swe_score": 0.45,
			"cost_per_1m_tokens": { "input": 1.1, "output": 4.4 },
			"allowed_roles": ["main", "fallback"]
		},
		{
			"id": "o1-mini",
			"swe_score": 0.4,
			"cost_per_1m_tokens": { "input": 1.1, "output": 4.4 },
			"allowed_roles": ["main"]
		},
		{
			"id": "o1-pro",
			"swe_score": 0,
			"cost_per_1m_tokens": { "input": 150.0, "output": 600.0 },
			"allowed_roles": ["main"]
		},
		{
			"id": "gpt-4-5-preview",
			"swe_score": 0.38,
			"cost_per_1m_tokens": { "input": 75.0, "output": 150.0 },
			"allowed_roles": ["main"]
		},
		{
			"id": "gpt-4-1-mini",
			"swe_score": 0,
			"cost_per_1m_tokens": { "input": 0.4, "output": 1.6 },
			"allowed_roles": ["main"]
		},
		{
			"id": "gpt-4-1-nano",
			"swe_score": 0,
			"cost_per_1m_tokens": { "input": 0.1, "output": 0.4 },
			"allowed_roles": ["main"]
		},
		{
			"id": "gpt-4o-mini",
			"swe_score": 0.3,
			"cost_per_1m_tokens": { "input": 0.15, "output": 0.6 },
			"allowed_roles": ["main"]
		},
		{
			"id": "gpt-4o-search-preview",
			"swe_score": 0.33,
			"cost_per_1m_tokens": { "input": 2.5, "output": 10.0 },
			"allowed_roles": ["research"]
		},
		{
			"id": "gpt-4o-mini-search-preview",
			"swe_score": 0.3,
			"cost_per_1m_tokens": { "input": 0.15, "output": 0.6 },
			"allowed_roles": ["research"]
		}
	],
	"google": [
		{
			"id": "gemini-2.5-pro-preview-05-06",
			"swe_score": 0.638,
			"cost_per_1m_tokens": null,
			"allowed_roles": ["main", "fallback"],
			"max_tokens": 1048000
		},
		{
			"id": "gemini-2.5-pro-preview-03-25",
			"swe_score": 0.638,
			"cost_per_1m_tokens": null,
			"allowed_roles": ["main", "fallback"],
			"max_tokens": 1048000
		},
		{
			"id": "gemini-2.5-flash-preview-04-17",
			"swe_score": 0,
			"cost_per_1m_tokens": null,
			"allowed_roles": ["main", "fallback"],
			"max_tokens": 1048000
		},
		{
			"id": "gemini-2.0-flash",
			"swe_score": 0.754,
			"cost_per_1m_tokens": { "input": 0.15, "output": 0.6 },
			"allowed_roles": ["main", "fallback"],
			"max_tokens": 1048000
		},
		{
			"id": "gemini-2.0-flash-lite",
			"swe_score": 0,
			"cost_per_1m_tokens": null,
			"allowed_roles": ["main", "fallback"],
			"max_tokens": 1048000
		}
	],
	"perplexity": [
		{
			"id": "sonar-pro",
			"swe_score": 0,
			"cost_per_1m_tokens": { "input": 3, "output": 15 },
			"allowed_roles": ["main", "research"],
			"max_tokens": 8700
		},
		{
			"id": "sonar",
			"swe_score": 0,
			"cost_per_1m_tokens": { "input": 1, "output": 1 },
			"allowed_roles": ["research"],
			"max_tokens": 8700
		},
		{
			"id": "deep-research",
			"swe_score": 0.211,
			"cost_per_1m_tokens": { "input": 2, "output": 8 },
			"allowed_roles": ["research"],
			"max_tokens": 8700
		},
		{
			"id": "sonar-reasoning-pro",
			"swe_score": 0.211,
			"cost_per_1m_tokens": { "input": 2, "output": 8 },
			"allowed_roles": ["main", "research", "fallback"],
			"max_tokens": 8700
		},
		{
			"id": "sonar-reasoning",
			"swe_score": 0.211,
			"cost_per_1m_tokens": { "input": 1, "output": 5 },
			"allowed_roles": ["main", "research", "fallback"],
			"max_tokens": 8700
		}
	],
	"xai": [
		{
			"id": "grok-3",
			"name": "Grok 3",
			"swe_score": null,
			"cost_per_1m_tokens": { "input": 3, "output": 15 },
			"allowed_roles": ["main", "fallback", "research"],
			"max_tokens": 131072
		},
		{
			"id": "grok-3-fast",
			"name": "Grok 3 Fast",
			"swe_score": 0,
			"cost_per_1m_tokens": { "input": 5, "output": 25 },
			"allowed_roles": ["main", "fallback", "research"],
			"max_tokens": 131072
		}
	],
	"ollama": [
		{
			"id": "devstral:latest",
			"swe_score": 0,
			"cost_per_1m_tokens": { "input": 0, "output": 0 },
			"allowed_roles": ["main", "fallback"]
		},
		{
			"id": "qwen3:latest",
			"swe_score": 0,
			"cost_per_1m_tokens": { "input": 0, "output": 0 },
			"allowed_roles": ["main", "fallback"]
		},
		{
			"id": "qwen3:14b",
			"swe_score": 0,
			"cost_per_1m_tokens": { "input": 0, "output": 0 },
			"allowed_roles": ["main", "fallback"]
		},
		{
			"id": "qwen3:32b",
			"swe_score": 0,
			"cost_per_1m_tokens": { "input": 0, "output": 0 },
			"allowed_roles": ["main", "fallback"]
		},
		{
			"id": "mistral-small3.1:latest",
			"swe_score": 0,
			"cost_per_1m_tokens": { "input": 0, "output": 0 },
			"allowed_roles": ["main", "fallback"]
		},
		{
			"id": "llama3.3:latest",
			"swe_score": 0,
			"cost_per_1m_tokens": { "input": 0, "output": 0 },
			"allowed_roles": ["main", "fallback"]
		},
		{
			"id": "phi4:latest",
			"swe_score": 0,
			"cost_per_1m_tokens": { "input": 0, "output": 0 },
			"allowed_roles": ["main", "fallback"]
		}
	],
	"openrouter": [
		{
			"id": "google/gemini-2.5-flash-preview-05-20",
			"swe_score": 0,
			"cost_per_1m_tokens": { "input": 0.15, "output": 0.6 },
			"allowed_roles": ["main", "fallback"],
			"max_tokens": 1048576
		},
		{
			"id": "google/gemini-2.5-flash-preview-05-20:thinking",
			"swe_score": 0,
			"cost_per_1m_tokens": { "input": 0.15, "output": 3.5 },
			"allowed_roles": ["main", "fallback"],
			"max_tokens": 1048576
		},
		{
			"id": "google/gemini-2.5-pro-exp-03-25",
			"swe_score": 0,
			"cost_per_1m_tokens": { "input": 0, "output": 0 },
			"allowed_roles": ["main", "fallback"],
			"max_tokens": 1000000
		},
		{
			"id": "deepseek/deepseek-chat-v3-0324:free",
			"swe_score": 0,
			"cost_per_1m_tokens": { "input": 0, "output": 0 },
			"allowed_roles": ["main", "fallback"],
			"max_tokens": 163840
		},
		{
			"id": "deepseek/deepseek-chat-v3-0324",
			"swe_score": 0,
			"cost_per_1m_tokens": { "input": 0.27, "output": 1.1 },
			"allowed_roles": ["main"],
			"max_tokens": 64000
		},
		{
			"id": "openai/gpt-4.1",
			"swe_score": 0,
			"cost_per_1m_tokens": { "input": 2, "output": 8 },
			"allowed_roles": ["main", "fallback"],
			"max_tokens": 1000000
		},
		{
			"id": "openai/gpt-4.1-mini",
			"swe_score": 0,
			"cost_per_1m_tokens": { "input": 0.4, "output": 1.6 },
			"allowed_roles": ["main", "fallback"],
			"max_tokens": 1000000
		},
		{
			"id": "openai/gpt-4.1-nano",
			"swe_score": 0,
			"cost_per_1m_tokens": { "input": 0.1, "output": 0.4 },
			"allowed_roles": ["main", "fallback"],
			"max_tokens": 1000000
		},
		{
			"id": "openai/o3",
			"swe_score": 0,
			"cost_per_1m_tokens": { "input": 10, "output": 40 },
			"allowed_roles": ["main", "fallback"],
			"max_tokens": 200000
		},
		{
			"id": "openai/codex-mini",
			"swe_score": 0,
			"cost_per_1m_tokens": { "input": 1.5, "output": 6 },
			"allowed_roles": ["main", "fallback"],
			"max_tokens": 100000
		},
		{
			"id": "openai/gpt-4o-mini",
			"swe_score": 0,
			"cost_per_1m_tokens": { "input": 0.15, "output": 0.6 },
			"allowed_roles": ["main", "fallback"],
			"max_tokens": 100000
		},
		{
			"id": "openai/o4-mini",
			"swe_score": 0.45,
			"cost_per_1m_tokens": { "input": 1.1, "output": 4.4 },
			"allowed_roles": ["main", "fallback"],
			"max_tokens": 100000
		},
		{
			"id": "openai/o4-mini-high",
			"swe_score": 0,
			"cost_per_1m_tokens": { "input": 1.1, "output": 4.4 },
			"allowed_roles": ["main", "fallback"],
			"max_tokens": 100000
		},
		{
			"id": "openai/o1-pro",
			"swe_score": 0,
			"cost_per_1m_tokens": { "input": 150, "output": 600 },
			"allowed_roles": ["main", "fallback"],
			"max_tokens": 100000
		},
		{
			"id": "meta-llama/llama-3.3-70b-instruct",
			"swe_score": 0,
			"cost_per_1m_tokens": { "input": 120, "output": 600 },
			"allowed_roles": ["main", "fallback"],
			"max_tokens": 1048576
		},
		{
			"id": "meta-llama/llama-4-maverick",
			"swe_score": 0,
			"cost_per_1m_tokens": { "input": 0.18, "output": 0.6 },
			"allowed_roles": ["main", "fallback"],
			"max_tokens": 1000000
		},
		{
			"id": "meta-llama/llama-4-scout",
			"swe_score": 0,
			"cost_per_1m_tokens": { "input": 0.08, "output": 0.3 },
			"allowed_roles": ["main", "fallback"],
			"max_tokens": 1000000
		},
		{
			"id": "qwen/qwen-max",
			"swe_score": 0,
			"cost_per_1m_tokens": { "input": 1.6, "output": 6.4 },
			"allowed_roles": ["main", "fallback"],
			"max_tokens": 32768
		},
		{
			"id": "qwen/qwen-turbo",
			"swe_score": 0,
			"cost_per_1m_tokens": { "input": 0.05, "output": 0.2 },
			"allowed_roles": ["main", "fallback"],
			"max_tokens": 1000000
		},
		{
			"id": "qwen/qwen3-235b-a22b",
			"swe_score": 0,
			"cost_per_1m_tokens": { "input": 0.14, "output": 2 },
			"allowed_roles": ["main", "fallback"],
			"max_tokens": 24000
		},
		{
			"id": "mistralai/mistral-small-3.1-24b-instruct:free",
			"swe_score": 0,
			"cost_per_1m_tokens": { "input": 0, "output": 0 },
			"allowed_roles": ["main", "fallback"],
			"max_tokens": 96000
		},
		{
			"id": "mistralai/mistral-small-3.1-24b-instruct",
			"swe_score": 0,
			"cost_per_1m_tokens": { "input": 0.1, "output": 0.3 },
			"allowed_roles": ["main", "fallback"],
			"max_tokens": 128000
		},
		{
			"id": "mistralai/devstral-small",
			"swe_score": 0,
			"cost_per_1m_tokens": { "input": 0.1, "output": 0.3 },
			"allowed_roles": ["main"],
			"max_tokens": 110000
		},
		{
			"id": "mistralai/mistral-nemo",
			"swe_score": 0,
			"cost_per_1m_tokens": { "input": 0.03, "output": 0.07 },
			"allowed_roles": ["main", "fallback"],
			"max_tokens": 100000
		},
		{
			"id": "thudm/glm-4-32b:free",
			"swe_score": 0,
			"cost_per_1m_tokens": { "input": 0, "output": 0 },
			"allowed_roles": ["main", "fallback"],
			"max_tokens": 32768
		}
	],
	"claude-code": [
		{
<<<<<<< HEAD
			"id": "claude-opus-4-20250514",
=======
			"id": "opus",
>>>>>>> b1aa058f
			"swe_score": 0.725,
			"cost_per_1m_tokens": { "input": 0, "output": 0 },
			"allowed_roles": ["main", "fallback", "research"],
			"max_tokens": 32000
		},
		{
<<<<<<< HEAD
			"id": "claude-sonnet-4-20250514",
=======
			"id": "sonnet",
>>>>>>> b1aa058f
			"swe_score": 0.727,
			"cost_per_1m_tokens": { "input": 0, "output": 0 },
			"allowed_roles": ["main", "fallback", "research"],
			"max_tokens": 64000
		}
	]
}<|MERGE_RESOLUTION|>--- conflicted
+++ resolved
@@ -426,22 +426,14 @@
 	],
 	"claude-code": [
 		{
-<<<<<<< HEAD
-			"id": "claude-opus-4-20250514",
-=======
 			"id": "opus",
->>>>>>> b1aa058f
 			"swe_score": 0.725,
 			"cost_per_1m_tokens": { "input": 0, "output": 0 },
 			"allowed_roles": ["main", "fallback", "research"],
 			"max_tokens": 32000
 		},
 		{
-<<<<<<< HEAD
-			"id": "claude-sonnet-4-20250514",
-=======
 			"id": "sonnet",
->>>>>>> b1aa058f
 			"swe_score": 0.727,
 			"cost_per_1m_tokens": { "input": 0, "output": 0 },
 			"allowed_roles": ["main", "fallback", "research"],
